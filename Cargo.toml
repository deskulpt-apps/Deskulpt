--- conflicted
+++ resolved
@@ -13,11 +13,8 @@
 [workspace.dependencies]
 anyhow                         = "1.0.100"
 dunce                          = "1.0.5"
-<<<<<<< HEAD
+either                         = "1.13.0"
 futures                        = "0.3.31"
-=======
-either                         = "1.13.0"
->>>>>>> 2496ff7d
 handlebars                     = "6.3.2"
 heck                           = "0.5.0"
 objc2                          = "0.6.2"
@@ -42,16 +39,9 @@
 tauri-plugin-global-shortcut   = "2.3.0"
 tauri-plugin-opener            = "2.5.0"
 tauri-specta                   = "2.0.0-rc.21"
-<<<<<<< HEAD
-tempfile                       = "3.20.0"
-thiserror                      = "2.0.9"
-tokio                          = "1.46.1"
-=======
 tempfile                       = "3.23.0"
 thiserror                      = "2.0.16"
 tokio                          = "1.47.1"
-uuid                           = "1.16.0"
->>>>>>> 2496ff7d
 
 # Deskulpt crates
 deskulpt-core          = { version = "0.0.1", path = "crates/deskulpt-core" }
