--- conflicted
+++ resolved
@@ -12,12 +12,8 @@
 
 [workspace.dependencies]
 anyhow                         = "1.0.100"
-<<<<<<< HEAD
 bitflags                       = "2.9.4"
-clap                           = "4.5.48"
-=======
 clap                           = "4.5.49"
->>>>>>> 554d6c72
 dunce                          = "1.0.5"
 either                         = "1.15.0"
 futures                        = "0.3.31"
