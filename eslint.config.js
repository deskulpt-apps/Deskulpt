// @ts-check

// eslint: https://eslint.org/docs/latest/
// typescript-eslint: https://typescript-eslint.io/getting-started/

import eslint from "@eslint/js";
import globals from "globals";
import tseslint from "typescript-eslint";

export default tseslint.config(
  {
<<<<<<< HEAD
    ignores: [
      "**/dist/**",
      "**/default_deps_dist/**",
      "**/fixtures/**",
      "**/target/**",
    ],
=======
    ignores: ["**/dist/**", "**/fixtures/**", "**/target/**", "website/**"],
>>>>>>> e1f87375
  },

  // --- Language Options -------------------------------------------------------------

  {
    languageOptions: {
      globals: {
        ...globals.browser,
        ...globals.node,
      },
      parserOptions: {
        project: true,
        tsconfigRootDir: import.meta.dirname,
      },
    },
  },

  // --- Linter Rules -----------------------------------------------------------------

  eslint.configs.recommended,
  ...tseslint.configs.recommendedTypeChecked,
  ...tseslint.configs.stylisticTypeChecked,
  {
    rules: {
      // Disables checking an asynchronous function passed as a JSX attribute expected
      // to be a function that returns void. This is useful for event handlers of React
      // components, e.g., `onClick` of a button.
      "@typescript-eslint/no-misused-promises": [
        "error",
        {
          checksVoidReturn: {
            attributes: false,
          },
        },
      ],
    },
  },

  // --- Linter Overrides ------------------------------------------------------------

  {
    // Disables type checking for JavaScript files.
    files: ["**/*.js"],
    ...tseslint.configs.disableTypeChecked,
  },
);<|MERGE_RESOLUTION|>--- conflicted
+++ resolved
@@ -9,16 +9,7 @@
 
 export default tseslint.config(
   {
-<<<<<<< HEAD
-    ignores: [
-      "**/dist/**",
-      "**/default_deps_dist/**",
-      "**/fixtures/**",
-      "**/target/**",
-    ],
-=======
     ignores: ["**/dist/**", "**/fixtures/**", "**/target/**", "website/**"],
->>>>>>> e1f87375
   },
 
   // --- Language Options -------------------------------------------------------------
