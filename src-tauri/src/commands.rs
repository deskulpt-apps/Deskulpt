--- conflicted
+++ resolved
@@ -156,12 +156,8 @@
         return bundle(
             &widget_config.directory,
             widget_entry,
-<<<<<<< HEAD
+            apis_blob_url,
             &widget_config.external_dependencies,
-=======
-            apis_blob_url,
-            widget_config.node.as_ref().map(|package_json| &package_json.dependencies),
->>>>>>> c017965b
         )
         .context(format!("Failed to bundle widget (id={})", widget_id))
         .map_err(|e| cmderr!(e));
