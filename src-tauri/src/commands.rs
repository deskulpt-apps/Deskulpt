--- conflicted
+++ resolved
@@ -204,10 +204,7 @@
 #[command]
 pub(crate) fn open_widget_base(app_handle: AppHandle) -> CommandOut<()> {
     let widget_base = &app_handle.state::<WidgetBaseDirectoryState>().0;
-<<<<<<< HEAD
-
-    api::shell::open(&app_handle.shell_scope(), widget_base.to_string_lossy(), None)
-        .map_err(|e| cmderr!(e))
+    app_handle.shell().open(widget_base.to_string_lossy(), None).map_err(|e| cmderr!(e))
 }
 
 /// Command for initializing the widget internals state.
@@ -218,9 +215,9 @@
 pub(crate) fn init_widget_internals(
     app_handle: AppHandle,
 ) -> CommandOut<HashMap<String, WidgetInternal>> {
-    let app_config_dir = match app_handle.path_resolver().app_config_dir() {
-        Some(app_config_dir) => app_config_dir,
-        None => return Ok(Default::default()),
+    let app_config_dir = match app_handle.path().app_config_dir() {
+        Ok(app_config_dir) => app_config_dir,
+        Err(_) => return Ok(Default::default()),
     };
     Ok(read_widget_internals(&app_config_dir))
 }
@@ -234,9 +231,9 @@
     app_handle: AppHandle,
     widget_internals: HashMap<String, WidgetInternal>,
 ) -> CommandOut<()> {
-    let app_config_dir = match app_handle.path_resolver().app_config_dir() {
-        Some(app_config_dir) => app_config_dir,
-        None => {
+    let app_config_dir = match app_handle.path().app_config_dir() {
+        Ok(app_config_dir) => app_config_dir,
+        Err(_) => {
             app_handle.exit(0);
             return Ok(());
         },
@@ -245,7 +242,4 @@
     let _ = write_widget_internals(&app_config_dir, &widget_internals);
     app_handle.exit(0);
     Ok(())
-=======
-    app_handle.shell().open(widget_base.to_string_lossy(), None).map_err(|e| cmderr!(e))
->>>>>>> 5f46df50
 }