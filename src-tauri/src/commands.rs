--- conflicted
+++ resolved
@@ -173,22 +173,15 @@
         }
 
         // Wrap the bundled code if success, otherwise let the error propagate
-<<<<<<< HEAD
-        match bundle(&widget_config.directory, widget_entry, Some(&dependency_map))
-            .context(format!("Failed to bundle widget (id={})", widget_id))
-        {
-            Ok(bundled_code) => return CommandOut::Success(bundled_code),
-            Err(e) => return CommandOut::fail(e),
-        }
-=======
         return bundle(
             &widget_config.directory,
-            widget_entry,
+            // explicitly create an error here
+            // widget_entry,
+            widget_entry.join("index.js"),
             widget_config.node.as_ref().map(|package_json| &package_json.dependencies),
         )
         .context(format!("Failed to bundle widget (id={})", widget_id))
         .map_err(|e| cmderr!(e));
->>>>>>> e575ac85
     }
 
     // Error out if the widget ID is not found in the collection
