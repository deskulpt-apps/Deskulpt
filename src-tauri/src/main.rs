// Prevents additional console window on Windows in release, DO NOT REMOVE!!
#![cfg_attr(not(debug_assertions), windows_subsystem = "windows")]

use std::fs::create_dir_all;
use tauri::{api, generate_context, generate_handler, Builder};

mod bundler;
mod commands;
mod config;
mod states;
mod widget_api;
<<<<<<< HEAD
=======

#[cfg(test)]
mod testing;
>>>>>>> a0e13305

/// Main entry point of Deskulpt.
fn main() {
    // Get the widget base directory in advance; it seems that `.setup` may not finish
    // before the frontend is loaded, causing errors like accessing unmanaged state
    let context = generate_context!();
    let app_data_dir = api::path::app_data_dir(context.config()).unwrap();
    let widget_base_dir = app_data_dir.join("widgets");
    if !widget_base_dir.exists() {
        create_dir_all(&widget_base_dir).unwrap();
    }

    Builder::default()
        .manage(states::WidgetBaseDirectoryState(widget_base_dir))
        .manage(states::WidgetCollectionState::default())
        .invoke_handler(generate_handler![
            commands::bundle_widget,
            commands::open_widget_base,
            commands::refresh_widget_collection,
        ])
        // Initialize widget apis
        .plugin(widget_api::fs::init())
        .run(context)
        .expect("FATAL");
}<|MERGE_RESOLUTION|>--- conflicted
+++ resolved
@@ -9,12 +9,9 @@
 mod config;
 mod states;
 mod widget_api;
-<<<<<<< HEAD
-=======
 
 #[cfg(test)]
 mod testing;
->>>>>>> a0e13305
 
 /// Main entry point of Deskulpt.
 fn main() {
