--- conflicted
+++ resolved
@@ -218,13 +218,6 @@
             // config_window,
             // config_window
         ])
-<<<<<<< HEAD
         .run(tauri::generate_context!())
         .expect("error while running tauri application");
-=======
-        // Initialize widget apis
-        .plugin(widget_api::fs::init())
-        .run(context)
-        .expect("FATAL");
->>>>>>> 5d124b1c
 }