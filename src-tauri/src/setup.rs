//! The module includes the setup utilities of Deskulpt.

<<<<<<< HEAD
use std::{
    thread::{sleep, spawn},
    time::Duration,
};
=======
use crate::{states::CanvasClickThroughState, utils::toggle_click_through_state};
>>>>>>> 5f46df50
use tauri::{
    menu::{MenuBuilder, MenuItemBuilder},
    tray::ClickType,
    App, AppHandle, Manager, WebviewUrl, WebviewWindowBuilder, Window, WindowEvent,
};

#[cfg(target_os = "macos")]
use objc::{
    msg_send,
    runtime::{Object, NO},
    sel, sel_impl,
};

/// Create the canvas window.
pub(crate) fn create_canvas(app: &mut App) -> Result<(), Box<dyn std::error::Error>> {
    let canvas = WebviewWindowBuilder::new(
        app,
        "canvas",
        WebviewUrl::App("views/canvas.html".into()),
    )
    .maximized(true)
    .transparent(true)
    .decorations(false)
    .always_on_bottom(true)
    .visible(false) // TODO: https://github.com/tauri-apps/tauri/issues/9597
    .skip_taskbar(true) // Windows and Linux; macOS see below for hiding from dock
    .build()?;

    #[cfg(target_os = "macos")]
    // Disable the window shadow on macOS; there will be shadows left on movement for
    // transparent and undecorated windows that we are using; it seems that disabling
    // shadows does not have significant visual impacts
    unsafe {
        let ns_window = canvas.ns_window()? as *mut Object;
        let () = msg_send![ns_window, setHasShadow:NO];
    }

    canvas.show()?; // TODO: remove when `visible` is fixed

    // Be consistent with the default of `CanvasClickThroughState`
    canvas.set_ignore_cursor_events(true)?;

    Ok(())
}

/// Listen to window events.
///
/// This is to be initialized with `builder.on_window_event(listen_to_windows)` on the
<<<<<<< HEAD
/// application builder instance. It does the following:
///
/// - Prevent the manager window from closing when the close button is clicked but hide
///   it instead.
pub(crate) fn listen_to_windows(e: GlobalWindowEvent) {
    if let WindowEvent::CloseRequested { api, .. } = e.event() {
        let window = e.window();
        if window.label() == "manager" {
=======
/// application builder instance. It prevents the manager window from closing when the
/// close button is clicked, but only hide it instead.
pub(crate) fn listen_to_windows(window: &Window, event: &WindowEvent) {
    if window.label() == "manager" {
        if let WindowEvent::CloseRequested { api, .. } = event {
>>>>>>> 5f46df50
            api.prevent_close();
            window.hide().unwrap();
        }
    }
}

/// Initialize the Deskulpt system tray.
///
/// This binds the menu and event handlers to the system tray with ID "deskulpt-tray",
/// see `tauri.conf.json`. This tray would be intialized with the following features:
///
<<<<<<< HEAD
/// - When left-clicking the tray icon or clicking the "manage" menu item, show the
///   manager window. Note that left-clicking is unsupported on Linux, so the "manage"
///   menu item is present as a workaround.
/// - When clicking the "exit" menu item, exit the application (with cleanup). This
///   should, in production, be the only normal way to exit the application.
pub(crate) fn listen_to_system_tray(app_handle: &AppHandle, event: SystemTrayEvent) {
    match event {
        SystemTrayEvent::MenuItemClick { id, .. } => match id.as_str() {
            "manage" => show_manager_window(app_handle),
            "exit" => on_app_exit(app_handle),
            _ => {},
        },
        SystemTrayEvent::LeftClick { .. } => {
            show_manager_window(app_handle);
=======
/// - When left-clicking the tray icon or clicking the "toggle" menu item, toggle the
///   click-through state of the canvas window. Note that left-clicking is unsupported
///   on Linux, so the "toggle" menu item is present as a workaround.
/// - When clicking the "manage" menu item, show the manager window.
/// - When clicking the "exit" menu item, exit the application (with cleanup). This
///   should, in production, be the only normal way to exit the application.
pub(crate) fn init_system_tray(app: &App) -> Result<(), Box<dyn std::error::Error>> {
    let deskulpt_tray = app.tray_by_id("deskulpt-tray").unwrap();

    // Be consistent with the default of `CanvasClickThroughState`
    let item_toggle = MenuItemBuilder::with_id("toggle", "Float").build(app)?;
    app.manage(CanvasClickThroughState::init(true, item_toggle.clone()));

    // Set up the tray menu
    let tray_menu = MenuBuilder::new(app)
        .items(&[
            &item_toggle,
            &MenuItemBuilder::with_id("manage", "Manage").build(app)?,
            &MenuItemBuilder::with_id("exit", "Exit").build(app)?,
        ])
        .build()?;
    deskulpt_tray.set_menu(Some(tray_menu))?;

    // Register event handler for the tray menu
    deskulpt_tray.on_menu_event(move |app_handle, event| match event.id().as_ref() {
        "toggle" => {
            let _ = toggle_click_through_state(app_handle); // Consume potential error
>>>>>>> 5f46df50
        },
        "manage" => show_manager_window(app_handle),
        "exit" => app_handle.exit(0),
        _ => {},
    });

    // Register event handler for the tray icon itself
    deskulpt_tray.on_tray_icon_event(|tray, event| {
        if event.click_type == ClickType::Left {
            let _ = toggle_click_through_state(tray.app_handle());
        }
    });

    Ok(())
}

/// Attempt to show the manager window.
///
/// This will make the manager visible if it is not already, and set focus if it is not
/// already focused. If the manager window does not exist, create the window. There is
/// no guarantee that this operation will succeed, but it will try to do so.
fn show_manager_window(app_handle: &AppHandle) {
    let inner = || -> Result<(), Box<dyn std::error::Error>> {
        if let Some(manager) = app_handle.get_webview_window("manager") {
            manager.show()?;
            manager.set_focus()?;
            return Ok(());
        }

        // Failed to get the manager window; we create a new one from the existing
<<<<<<< HEAD
        // configuration instead; note that the manager window is the second item in
        // the window list in `tauri.conf.json5`
        let config = app_handle.config().tauri.windows.get(1).unwrap().clone();
        // Discard any error if the window fails to be built, because this likely means
        // that the manager window is still there
        WindowBuilder::from_config(app_handle, config.clone()).build().ok()
    }) {
        let _ = manager.show(); // Discard any error
    }
}

/// The cleanup function to be called on application exit.
fn on_app_exit(app_handle: &AppHandle) {
    if app_handle.get_window("canvas").is_none() {
        // Exit immediately if the canvas window does not exist
        app_handle.exit(0);
    };

    // Emit the "exit-app" event to the canvas window so that it can save the widget
    // internals to a file before the application exists; it will be in charge of
    // exiting the application
    if app_handle.emit_to("canvas", "exit-app", ()).is_err() {
        // Exit immediately if the event fails to be emitted
        app_handle.exit(0);
    }

    // This is a safeguard to ensure that the application exists in case the canvas
    // window fails to do so; we give it 5 seconds to exit
    let app_handle = app_handle.clone();
    spawn(move || {
        sleep(Duration::from_secs(5));
        app_handle.exit(0);
    });
=======
        // configuration instead; note that the manager window is the first item in the
        // window list in `tauri.conf.json`
        let config = app_handle.config().app.windows.first().unwrap();
        let manager = WebviewWindowBuilder::from_config(app_handle, config)?.build()?;
        manager.show()?;
        manager.set_focus()?;
        Ok(())
    };

    let _ = inner(); // Consume any error
>>>>>>> 5f46df50
}<|MERGE_RESOLUTION|>--- conflicted
+++ resolved
@@ -1,13 +1,10 @@
 //! The module includes the setup utilities of Deskulpt.
 
-<<<<<<< HEAD
+use crate::{states::CanvasClickThroughState, utils::toggle_click_through_state};
 use std::{
     thread::{sleep, spawn},
     time::Duration,
 };
-=======
-use crate::{states::CanvasClickThroughState, utils::toggle_click_through_state};
->>>>>>> 5f46df50
 use tauri::{
     menu::{MenuBuilder, MenuItemBuilder},
     tray::ClickType,
@@ -56,22 +53,11 @@
 /// Listen to window events.
 ///
 /// This is to be initialized with `builder.on_window_event(listen_to_windows)` on the
-<<<<<<< HEAD
-/// application builder instance. It does the following:
-///
-/// - Prevent the manager window from closing when the close button is clicked but hide
-///   it instead.
-pub(crate) fn listen_to_windows(e: GlobalWindowEvent) {
-    if let WindowEvent::CloseRequested { api, .. } = e.event() {
-        let window = e.window();
-        if window.label() == "manager" {
-=======
 /// application builder instance. It prevents the manager window from closing when the
 /// close button is clicked, but only hide it instead.
 pub(crate) fn listen_to_windows(window: &Window, event: &WindowEvent) {
     if window.label() == "manager" {
         if let WindowEvent::CloseRequested { api, .. } = event {
->>>>>>> 5f46df50
             api.prevent_close();
             window.hide().unwrap();
         }
@@ -83,22 +69,6 @@
 /// This binds the menu and event handlers to the system tray with ID "deskulpt-tray",
 /// see `tauri.conf.json`. This tray would be intialized with the following features:
 ///
-<<<<<<< HEAD
-/// - When left-clicking the tray icon or clicking the "manage" menu item, show the
-///   manager window. Note that left-clicking is unsupported on Linux, so the "manage"
-///   menu item is present as a workaround.
-/// - When clicking the "exit" menu item, exit the application (with cleanup). This
-///   should, in production, be the only normal way to exit the application.
-pub(crate) fn listen_to_system_tray(app_handle: &AppHandle, event: SystemTrayEvent) {
-    match event {
-        SystemTrayEvent::MenuItemClick { id, .. } => match id.as_str() {
-            "manage" => show_manager_window(app_handle),
-            "exit" => on_app_exit(app_handle),
-            _ => {},
-        },
-        SystemTrayEvent::LeftClick { .. } => {
-            show_manager_window(app_handle);
-=======
 /// - When left-clicking the tray icon or clicking the "toggle" menu item, toggle the
 ///   click-through state of the canvas window. Note that left-clicking is unsupported
 ///   on Linux, so the "toggle" menu item is present as a workaround.
@@ -126,10 +96,9 @@
     deskulpt_tray.on_menu_event(move |app_handle, event| match event.id().as_ref() {
         "toggle" => {
             let _ = toggle_click_through_state(app_handle); // Consume potential error
->>>>>>> 5f46df50
         },
         "manage" => show_manager_window(app_handle),
-        "exit" => app_handle.exit(0),
+        "exit" => on_app_exit(app_handle),
         _ => {},
     });
 
@@ -157,21 +126,21 @@
         }
 
         // Failed to get the manager window; we create a new one from the existing
-<<<<<<< HEAD
-        // configuration instead; note that the manager window is the second item in
-        // the window list in `tauri.conf.json5`
-        let config = app_handle.config().tauri.windows.get(1).unwrap().clone();
-        // Discard any error if the window fails to be built, because this likely means
-        // that the manager window is still there
-        WindowBuilder::from_config(app_handle, config.clone()).build().ok()
-    }) {
-        let _ = manager.show(); // Discard any error
-    }
+        // configuration instead; note that the manager window is the first item in the
+        // window list in `tauri.conf.json`
+        let config = app_handle.config().app.windows.first().unwrap();
+        let manager = WebviewWindowBuilder::from_config(app_handle, config)?.build()?;
+        manager.show()?;
+        manager.set_focus()?;
+        Ok(())
+    };
+
+    let _ = inner(); // Consume any error
 }
 
 /// The cleanup function to be called on application exit.
 fn on_app_exit(app_handle: &AppHandle) {
-    if app_handle.get_window("canvas").is_none() {
+    if app_handle.get_webview_window("canvas").is_none() {
         // Exit immediately if the canvas window does not exist
         app_handle.exit(0);
     };
@@ -191,16 +160,4 @@
         sleep(Duration::from_secs(5));
         app_handle.exit(0);
     });
-=======
-        // configuration instead; note that the manager window is the first item in the
-        // window list in `tauri.conf.json`
-        let config = app_handle.config().app.windows.first().unwrap();
-        let manager = WebviewWindowBuilder::from_config(app_handle, config)?.build()?;
-        manager.show()?;
-        manager.set_focus()?;
-        Ok(())
-    };
-
-    let _ = inner(); // Consume any error
->>>>>>> 5f46df50
 }