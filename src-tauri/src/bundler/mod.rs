//! The module implements the Deskulpt bundler based on SWC.
//!
//! Note that this is not a general-purpose bundler; it is specifically designed for
//! the use case of bundling Deskulpt widgets and their external dependencies.

use anyhow::{bail, Error};
use std::{
    collections::HashMap,
    fs::{remove_file, File},
    path::Path,
};
use swc_common::{sync::Lrc, FilePathMapping, Globals, SourceMap, GLOBALS};
use swc_ecma_visit::{as_folder, FoldWith};
use tauri::{AppHandle, Runtime};

mod common;
mod transforms;

/// Name of the bridge file for external dependencies.
///
/// The file is meant to hold the import statements of external dependencies and export
/// them as named exports. This can then be bundled with node modules resolution into
/// [`EXTERNAL_BUNDLE`].
const EXTERNAL_BUNDLE_BRIDGE: &str = "__external_bundle_bridge.js";

/// Name of the bundle of external dependencies.
const EXTERNAL_BUNDLE: &str = "__external_bundle.js";

/// Name of the bundle of widget source code without resolving external dependencies.
const TEMP_WIDGET_BUNDLE: &str = "__temp_widget_bundle.js";

/// Bundle a widget and return the bundled code as a string.
///
/// This does not bundle the external dependencies (if any) of the widget. Instead, it
/// assumes that the external dependencies bundle already exists at [`EXTERNAL_BUNDLE`]
/// and resolves the external imports to point to that bundle. The bundling of external
/// dependencies should be done via [`bundle_external`].
pub(crate) fn bundle(
    root: &Path,
    target: &Path,
    apis_blob_url: String,
    dependency_map: &HashMap<String, String>,
) -> Result<String, Error> {
    let globals = Globals::default();
    let cm = Lrc::new(SourceMap::new(FilePathMapping::empty()));

    let module = common::bundle_into_raw_module(
        root,
        target,
        dependency_map,
        &globals,
        cm.clone(),
    )?;

    let mut apis_renamer = as_folder(transforms::ApisImportRenamer(apis_blob_url));

    if dependency_map.is_empty() {
        // If there are no external dependencies, there is no need to resolve external
        // imports and bundle a second round
        let code = GLOBALS.set(&globals, || {
            let module = common::apply_basic_transforms(module, cm.clone())
                .fold_with(&mut apis_renamer);

            // Directly emit the bundled code into the buffer and return as string
            let mut buf = vec![];
            common::emit_module_to_buf(module, cm.clone(), &mut buf);
            String::from_utf8_lossy(&buf).to_string()
        });
        return Ok(code);
    }

    // There are external dependencies, but the external dependency bundle is not ready
    if !root.join(EXTERNAL_BUNDLE).exists() {
        bail!(
            "External dependencies required: {dependency_map:?}, but the bundle is not \
            found at {EXTERNAL_BUNDLE}; bundle the external dependencies first"
        );
    }

    // We need to first redirect external imports to EXTERNAL_BUNDLE then bundle again;
    // for this purpose we prepare a temporary file to hold the intermediate widget
    // bundle without resolving external imports
    let temp_bundle_path = root.join(TEMP_WIDGET_BUNDLE);
    let mut temp_bundle_file = File::create(&temp_bundle_path)?;

    GLOBALS.set(&globals, || {
        let module = common::apply_basic_transforms(module, cm.clone());

        // Redirect external imports to prepare for the second round of bundling
        let mut resolver = as_folder(transforms::ExternalImportRedirector {
            external_dependencies: dependency_map,
        });
        let module = module.fold_with(&mut resolver);

        // Emit the module to the temporary file
        common::emit_module_to_buf(module, cm.clone(), &mut temp_bundle_file);
    });

    // Bundle a second time to resolve the external imports, using the temporary bundle
    // of widget source code as the entry point
    let module = common::bundle_into_raw_module(
        root,
        &temp_bundle_path,
        dependency_map,
        &globals,
        cm.clone(),
    );

    // Remove the temporary bundle file; avoid bundling error from leaving it behind
    remove_file(&temp_bundle_path)?;
    let module = module?;

    let code = GLOBALS.set(&globals, || {
        // We no longer need to apply the common transforms as they are already applied
        // in the first round of bundling, and the bundle of external dependencies
        // should have already been an ESM module itself; it suffices to redirect the
        // imports of widget APIs
        let module = module.fold_with(&mut apis_renamer);

        // Emit the bundled code into the buffer and return as string
        let mut buf = vec![];
        common::emit_module_to_buf(module, cm.clone(), &mut buf);
        String::from_utf8_lossy(&buf).to_string()
    });

    Ok(code)
}

/// Bundle the external dependencies of a widget.
///
/// This should be done prior to bundling the widget source code for a widget that uses
/// external dependencies. It produces a tree-shaked bundle of external dependencies at
/// the designated location [`EXTERNAL_BUNDLE`]. This is done via creating the bridge
/// file [`bundle_external_bridge`] and then calling [`rollup`](https://rollupjs.org/).
/// It would thus require proper setup of `node` and `npm` in the environment.
pub(crate) async fn bundle_external<R: Runtime>(
    app_handle: &AppHandle<R>,
    root: &Path,
    target: &Path,
    dependency_map: &HashMap<String, String>,
) -> Result<(), Error> {
    assert!(!dependency_map.is_empty());

    {
        // Wrap within a scoped block to limit the lifetime of `cm` so it is dropped
        // before entering the async context; this is necessary because `cm` is not
        // `Send` and cannot be passed to the async context
        let globals = Globals::default();
        let cm = Lrc::new(SourceMap::new(FilePathMapping::empty()));

        let module = common::bundle_into_raw_module(
            root,
            target,
            dependency_map,
            &globals,
            cm.clone(),
        )?;

        // Generate the bundle bridge of external dependencies
        let mut bridge_file = File::create(root.join(EXTERNAL_BUNDLE_BRIDGE))?;
        GLOBALS.set(&globals, || {
            let module = common::apply_basic_transforms(module, cm.clone());
            let bridge_module = transforms::build_bridge_module(module, dependency_map);
            common::emit_module_to_buf(bridge_module, cm.clone(), &mut bridge_file);
        });
    }

    // Resolve the bundle bridge of external dependencies
    transforms::resolve_bridge_module(app_handle, root).await?;
    Ok(())
}

#[cfg(test)]
mod tests {
    use super::*;
    use crate::{
        testing::{assert_err_eq, setup_mock_env, ChainReason},
        utils::run_shell_command,
    };
    use copy_dir::copy_dir;
    use pretty_assertions::assert_eq;
    use rstest::rstest;
    use std::{fs::read_to_string, path::PathBuf};

    /// Get the absolute path to the fixture directory.
    ///
    /// The paths used within the SWC bundler are all canonicalized (and thus verbatim
    /// with the `\\?\` prefix on Windows), so canonicalize here to match them. Note
    /// that this is not the case elsewhere in the codebase.
    fn fixture_dir() -> PathBuf {
        Path::new("tests/fixtures/bundler").canonicalize().unwrap()
    }

    #[rstest]
    // Use correct JSX runtime for `jsx`, `jsxs`, and `Fragment`
    #[case::jsx_runtime("jsx_runtime", "index.jsx")]
    // Correctly resolve JS/JSX imports with and without extensions, or as index files
    // of a directory
    #[case::import("import", "index.jsx")]
    // Correctly strip off TypeScript syntax
    #[case::strip_types("strip_types", "index.tsx")]
<<<<<<< HEAD
    // Replace `@deskulpt-test/apis` with the blob URL
    #[case::replace_apis("replace_apis", "index.js")]
    // Do not resolve imports from default and external dependencies
=======
    // Do not resolve imports from default dependencies, and that `@deskulpt-test/apis`
    // should be replaced with the blob URL
>>>>>>> e2276995
    #[case::default_deps("default_deps", "index.js")]
    fn test_bundle_ok(#[case] case: &str, #[case] entry: &str) {
        let case_dir = fixture_dir().join(case);
        let bundle_root = case_dir.join("input");
        let result = bundle(
            &bundle_root,
            &bundle_root.join(entry),
            "blob://dummy-url".to_string(),
            &Default::default(),
        )
        .expect("Expected bundling to succeed");

        let expected = read_to_string(case_dir.join("output.js")).unwrap();
        assert_eq!(result, expected);
    }

    #[rstest]
    // Node modules import that are not specified as external dependencies
    #[case::import_node_modules(
        "import_node_modules",
        vec![
            ChainReason::Skip,
            ChainReason::Skip,
<<<<<<< HEAD
            ChainReason::Regex("failed to resolve lodash from".to_string()),
=======
            ChainReason::Regex("failed to resolve os-name from".to_string()),
>>>>>>> e2276995
            ChainReason::Exact(
                "node_modules imports should be explicitly included in package.json to \
                avoid being bundled at runtime; URL imports are not supported, one \
                should vendor its source to local and use a relative import instead"
                .to_string()
            ),
        ],
    )]
    // URL import
    #[case::import_url(
        "import_url",
        vec![
            ChainReason::Skip,
            ChainReason::Skip,
<<<<<<< HEAD
            ChainReason::Regex("failed to resolve https://dummy.js from".to_string()),
=======
            ChainReason::Regex("failed to resolve https://foo.js from".to_string()),
>>>>>>> e2276995
            ChainReason::Exact(
                "node_modules imports should be explicitly included in package.json to \
                avoid being bundled at runtime; URL imports are not supported, one \
                should vendor its source to local and use a relative import instead"
                .to_string()
            ),
        ],
    )]
    // Relative import that goes beyond the root
    #[case::import_beyond_root(
        "import_beyond_root",
        vec![
            ChainReason::Skip,
            ChainReason::Skip,
            ChainReason::Regex("failed to resolve ../../foo from".to_string()),
            ChainReason::Regex("Relative imports should not go beyond the root".to_string()),
<<<<<<< HEAD
        ],
=======
        ]
>>>>>>> e2276995
    )]
    // Entry file does not exist
    #[case::entry_not_exist(
        "entry_not_exist",
        vec![ChainReason::Regex("Entry point does not exist".to_string())],
    )]
    // Bad syntax that cannot be parsed
    #[case::bad_syntax(
        "bad_syntax",
        vec![
            ChainReason::Skip,
            ChainReason::Skip,
            ChainReason::Skip,
            ChainReason::Regex("error: Expected ';', '}' or <eof>".to_string()),
        ],
    )]
    fn test_bundle_error(#[case] case: &str, #[case] expected_error: Vec<ChainReason>) {
        let case_dir = fixture_dir().join(case);
        let bundle_root = case_dir.join("input");
        let error = bundle(
            &bundle_root,
            &bundle_root.join("index.jsx"),
            Default::default(),
            &Default::default(),
        )
        .expect_err("Expected bundling error");
        assert_err_eq(error, expected_error);
    }

    #[rstest]
    async fn test_bundle_external_dependencies() {
        // Test the bundling of widgets that use external dependencies
        let case_dir = fixture_dir().join("external_deps");
        let external_deps =
            HashMap::from([("internal-ip".to_string(), "8.0.0".to_string())]);

        // Set up test environment in a temporary directory to avoid polluting the
        // workspace with node modules, etc.
        let (temp_dir, app_handle) = setup_mock_env();
        let bundle_root = temp_dir.path().join("external_deps");
        copy_dir(case_dir.join("input"), &bundle_root).unwrap();
        app_handle.plugin(tauri_plugin_shell::init()).unwrap();
        run_shell_command(&app_handle, &bundle_root, "npm install").await;

        // Directly bundle the widget and check that we get the proper error
        let error = bundle(
            &bundle_root,
            &bundle_root.join("index.js"),
            Default::default(),
            &external_deps,
        )
        .expect_err("Expected error before external dependencies are not bundled");
        assert_err_eq(
            error,
            vec![ChainReason::Regex(regex::escape(&format!(
                "External dependencies required: {external_deps:?}"
            )))],
        );

        // Create the bundle of external dependencies
        bundle_external(
            &app_handle,
            &bundle_root,
            &bundle_root.join("index.js"),
            &external_deps,
        )
        .await
        .unwrap();

        // Check that the bundle is created and the bundle bridge is removed properly
        assert!(bundle_root.join(EXTERNAL_BUNDLE).exists());
        assert!(!bundle_root.join(EXTERNAL_BUNDLE_BRIDGE).exists());

        let result = read_to_string(bundle_root.join(EXTERNAL_BUNDLE)).unwrap();
        let expected = read_to_string(case_dir.join("output-external.js")).unwrap();
        assert_eq!(result.trim(), expected);

        // Bundle the widget again and check that it succeeds
        let result = bundle(
            &bundle_root,
            &bundle_root.join("index.js"),
            Default::default(),
            &external_deps,
        )
        .expect("Expected success after external dependencies are bundled");

        let expected = read_to_string(case_dir.join("output.js")).unwrap();
        assert_eq!(result, expected);
    }

    #[rstest]
    #[should_panic]
    fn test_bundle_import_meta_panic() {
        // Test that accessing `import.meta` is not supported
        let bundle_root = fixture_dir().join("import_meta/input");
        let _ = bundle(
            &bundle_root,
            &bundle_root.join("index.jsx"),
            Default::default(),
            &Default::default(),
        );
    }
<<<<<<< HEAD
=======

    #[rstest]
    fn test_bundle_absolute_import_error() {
        // Test that an absolute import raises a proper error
        let temp_dir = setup_temp_dir();

        // Create the following structure in the temporary directory:
        //     input/
        //       ├─ index.jsx  (imports utils.js via absolute path)
        //       └─ utils.js
        // Note that the absolute path we used the debugging format otherwise the
        // backslashes on Windows would not be escaped properly
        let bundle_root = temp_dir.path().join("input");
        let index_path = bundle_root.join("index.jsx");
        let utils_path = bundle_root.join("utils.js");
        std::fs::write(&index_path, format!("import {{ foo }} from {utils_path:?};"))
            .unwrap();
        std::fs::write(&utils_path, "export const foo = 42;").unwrap();

        // Test the bundling error
        let error =
            bundle(&bundle_root, &index_path, Default::default(), &Default::default())
                .expect_err("Expected bundling error");
        let expected_error = vec![
            ChainReason::Skip,
            ChainReason::Skip,
            ChainReason::Skip,
            ChainReason::Exact(
                "Absolute imports are not supported; use relative imports instead"
                    .to_string(),
            ),
        ];
        assert_err_eq(error, expected_error);
    }
>>>>>>> e2276995
}<|MERGE_RESOLUTION|>--- conflicted
+++ resolved
@@ -199,14 +199,8 @@
     #[case::import("import", "index.jsx")]
     // Correctly strip off TypeScript syntax
     #[case::strip_types("strip_types", "index.tsx")]
-<<<<<<< HEAD
-    // Replace `@deskulpt-test/apis` with the blob URL
-    #[case::replace_apis("replace_apis", "index.js")]
-    // Do not resolve imports from default and external dependencies
-=======
     // Do not resolve imports from default dependencies, and that `@deskulpt-test/apis`
     // should be replaced with the blob URL
->>>>>>> e2276995
     #[case::default_deps("default_deps", "index.js")]
     fn test_bundle_ok(#[case] case: &str, #[case] entry: &str) {
         let case_dir = fixture_dir().join(case);
@@ -230,11 +224,7 @@
         vec![
             ChainReason::Skip,
             ChainReason::Skip,
-<<<<<<< HEAD
-            ChainReason::Regex("failed to resolve lodash from".to_string()),
-=======
             ChainReason::Regex("failed to resolve os-name from".to_string()),
->>>>>>> e2276995
             ChainReason::Exact(
                 "node_modules imports should be explicitly included in package.json to \
                 avoid being bundled at runtime; URL imports are not supported, one \
@@ -249,11 +239,7 @@
         vec![
             ChainReason::Skip,
             ChainReason::Skip,
-<<<<<<< HEAD
-            ChainReason::Regex("failed to resolve https://dummy.js from".to_string()),
-=======
             ChainReason::Regex("failed to resolve https://foo.js from".to_string()),
->>>>>>> e2276995
             ChainReason::Exact(
                 "node_modules imports should be explicitly included in package.json to \
                 avoid being bundled at runtime; URL imports are not supported, one \
@@ -270,11 +256,7 @@
             ChainReason::Skip,
             ChainReason::Regex("failed to resolve ../../foo from".to_string()),
             ChainReason::Regex("Relative imports should not go beyond the root".to_string()),
-<<<<<<< HEAD
-        ],
-=======
         ]
->>>>>>> e2276995
     )]
     // Entry file does not exist
     #[case::entry_not_exist(
@@ -377,8 +359,6 @@
             &Default::default(),
         );
     }
-<<<<<<< HEAD
-=======
 
     #[rstest]
     fn test_bundle_absolute_import_error() {
@@ -413,5 +393,4 @@
         ];
         assert_err_eq(error, expected_error);
     }
->>>>>>> e2276995
 }