--- conflicted
+++ resolved
@@ -211,35 +211,7 @@
 }
 
 impl PathResolver {
-<<<<<<< HEAD
-    /// Wrap a resolved module path.
-    ///
-    /// It will return an error if the resolved path is `None` or if the resolved path
-    /// goes beyond the root path.
-    fn wrap(&self, path: Option<PathBuf>) -> Result<FileName, Error> {
-        if path.is_none() {
-            bail!("File resolution failed");
-        }
-        let path = path.unwrap();
-
-        // Reject imports that go beyond the root path
-        if !path.starts_with(&self.root) {
-            bail!(
-                "Relative imports should not go beyond the root {}",
-                self.root.to_string_lossy()
-            );
-        }
-
-        Ok(FileName::Real(path.clean()))
-    }
-
-    // Resolve a path as a file; if `path` refers to a file then it is directly
-    // returned; otherwise, `path` with each extension is tried
-
-    /// Resolve a path as a file.
-=======
     /// Helper function for resolving a path by treating it as a file.
->>>>>>> e1f87375
     ///
     /// If `path` refers to a file then it is directly returned. Otherwise, `path` with
     /// each extension in [`EXTENSIONS`] is tried in order.
@@ -261,25 +233,7 @@
                 }
             }
         }
-<<<<<<< HEAD
-        bail!("Failed to resolve as file");
-    }
-
-    /// Resolve a path as a directory.
-    ///
-    /// This essentially resolves `${path}/index` as a file. Note that it does not try
-    /// any node resolution, e.g., looking for the `main` field in `package.json`.
-    fn resolve_as_directory(&self, path: &Path) -> Result<Option<PathBuf>, Error> {
-        for ext in EXTENSIONS {
-            let ext_path = path.join(format!("index.{}", ext));
-            if ext_path.is_file() {
-                return Ok(Some(ext_path));
-            }
-        }
-        Ok(None)
-=======
         bail!("File resolution failed")
->>>>>>> e1f87375
     }
 
     /// Helper function for the [`Resolve`] trait.
@@ -315,12 +269,7 @@
         // we support only relative import among these types
         let mut components = spec_path.components();
         if let Some(Component::CurDir | Component::ParentDir) = components.next() {
-<<<<<<< HEAD
-            let path = base_dir.join(module_specifier);
-            let path = path.clean(); // Virtual normalization
-=======
             let path = base_dir.join(module_specifier).clean();
->>>>>>> e1f87375
 
             // Try to resolve by treating `path` as a file first, otherwise try by
             // looking for an `index` file under `path` as a directory
@@ -375,22 +324,6 @@
     use super::*;
     use crate::testing::{assert_err_eq, ChainReason};
     use pretty_assertions::assert_eq;
-<<<<<<< HEAD
-    use std::{
-        fs::{read_to_string, remove_file, File},
-        io::Write,
-    };
-
-    /// Assert that an [`Error`] object has the expected chain of reasons.
-    fn assert_err_eq(error: Error, chain: Vec<String>) {
-        let mut error_chain = error.chain();
-        for expected_msg in chain {
-            let reason = error_chain.next().expect("Expected more reasons");
-            assert_eq!(format!("{reason}"), expected_msg, "{error:?}");
-        }
-        // Assert that the chain of reasons ends here
-        assert_eq!(error_chain.next().map(|msg| format!("{msg}")), None);
-=======
     use rstest::rstest;
     use std::fs::{create_dir, read_to_string};
     use tempfile::{tempdir, TempDir};
@@ -402,7 +335,6 @@
     /// that this is not the case elsewhere in the codebase.
     fn fixture_dir() -> PathBuf {
         Path::new("tests/fixtures/bundler").canonicalize().unwrap()
->>>>>>> e1f87375
     }
 
     /// Setup a temporary directory for testing.
@@ -442,59 +374,6 @@
         self::assert_eq!(result, expected);
     }
 
-<<<<<<< HEAD
-    #[test]
-    fn test_bundle_absolute_import_error() {
-        // Test that we do not allow absolute path import
-        let root = Path::new("tests/fixtures/bundler/import_absolute/input")
-            .canonicalize()
-            .unwrap();
-        let entry = root.join("index.jsx");
-
-        // We need to write the entry file here because absolute paths cannot be
-        // determined statically
-        let import_file = root.join("utils.js");
-        {
-            let mut entry_file = File::create(&entry).unwrap();
-            // Debug print of the import path will automatically include the quotes
-            writeln!(entry_file, "import foo from {import_file:?};").unwrap();
-        }
-
-        let error = bundle(&root, &entry, None).expect_err("Expected bundling error");
-        let expected = vec![
-            "load_transformed failed".to_string(),
-            "failed to analyze module".to_string(),
-            format!(
-                "failed to resolve {} from {}",
-                import_file.to_string_lossy(),
-                entry.to_string_lossy()
-            ),
-            "Absolute imports are not supported; use relative imports instead"
-                .to_string(),
-        ];
-        assert_err_eq(error, expected);
-
-        // Clean up the entry file
-        remove_file(&entry).unwrap();
-    }
-
-    #[test]
-    fn test_bundle_beyond_root_error() {
-        // Test that we do not allow relative import that goes beyond the root path
-        let root = Path::new("tests/fixtures/bundler/import_beyond_root/input")
-            .canonicalize()
-            .unwrap();
-        let entry = root.join("index.jsx");
-        let error = bundle(&root, &entry, None).expect_err("Expected bundling error");
-
-        let expected = vec![
-            "load_transformed failed".to_string(),
-            "failed to analyze module".to_string(),
-            format!("failed to resolve ../../dummy from {}", entry.to_string_lossy()),
-            format!(
-                "Relative imports should not go beyond the root {}",
-                root.to_string_lossy()
-=======
     #[rstest]
     // Relative import that goes beyond the root
     #[case::import_beyond_root(
@@ -549,7 +428,6 @@
             ChainReason::Exact(
                 "Absolute imports are not supported; use relative imports instead"
                     .to_string(),
->>>>>>> e1f87375
             ),
         ];
         assert_err_eq(error, expected_error);
