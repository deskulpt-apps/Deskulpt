--- conflicted
+++ resolved
@@ -129,8 +129,7 @@
     let folder_path = utils::get_resource_path(&app_handle, &widget_id, &path);
     std::fs::remove_dir_all(&folder_path)
         .context(format!("Failed to delete directory '{}'", folder_path.display()))
-<<<<<<< HEAD
-        .map_err(InvokeError::from_anyhow)
+        .map_err(|e| cmderr!(e))
 }
 
 #[cfg(test)]
@@ -426,7 +425,4 @@
         remove_dir(app_handle, widget_id.to_string(), dir_name.to_string()).unwrap();
         assert!(!dir_path.exists(), "Directory should be removed");
     }
-=======
-        .map_err(|e| cmderr!(e))
->>>>>>> c6b8dc4c
 }