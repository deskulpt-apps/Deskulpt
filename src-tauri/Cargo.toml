--- conflicted
+++ resolved
@@ -7,12 +7,8 @@
 tauri-build = { version = "2.0.0-beta.13", features = ["codegen"] }
 
 [dev-dependencies]
-<<<<<<< HEAD
 async-std = { version = "1.12.0", features = ["attributes"] }
-cargo-llvm-cov = "0.6.9"
-=======
 cargo-llvm-cov = "0.6.10"
->>>>>>> cd73d0e2
 copy_dir = "0.1.3"
 pretty_assertions = "1.4.0"
 regex = "1.10.5"
