--- conflicted
+++ resolved
@@ -7,12 +7,8 @@
 tauri-build = { version = "2.0.0-beta.13", features = ["codegen"] }
 
 [dev-dependencies]
-<<<<<<< HEAD
 async-std = { version = "1.12.0", features = ["attributes"] }
-cargo-llvm-cov = "0.6.11"
-=======
 cargo-llvm-cov = "0.6.13"
->>>>>>> 82a400cc
 copy_dir = "0.1.3"
 pretty_assertions = "1.4.1"
 regex = "1.10.6"
