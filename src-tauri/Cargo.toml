--- conflicted
+++ resolved
@@ -32,12 +32,7 @@
 sysinfo = "0.30.11"
 
 # SWC crates and related
-<<<<<<< HEAD
-swc_atoms = "0.6.5"
-=======
-parking_lot = "0.12.3"  # Required by swc_ecma_loader
 swc_atoms = "0.6.7"
->>>>>>> aa2759ea
 swc_bundler = "0.225.13"
 swc_common = "0.33.25"
 swc_ecma_ast = "0.112.5"
