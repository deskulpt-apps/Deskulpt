--- conflicted
+++ resolved
@@ -30,25 +30,6 @@
 tempfile = "3.12.0"
 
 # APIs
-<<<<<<< HEAD
-sysinfo = "0.30.11"
-lazy_static = "1.4.0"
-
-# SWC crates and related
-parking_lot = "0.12.1"  # Required by swc_ecma_loader
-swc_atoms = "0.6.5"
-swc_bundler = "0.225.13"
-swc_common = "0.33.19"
-swc_ecma_ast = "0.112.5"
-swc_ecma_codegen = "0.148.10"
-swc_ecma_loader = "0.45.21"
-swc_ecma_minifier = "0.192.19"
-swc_ecma_parser = "0.143.8"
-swc_ecma_transforms_optimization = "0.198.18"
-swc_ecma_transforms_react = "0.183.13"
-swc_ecma_transforms_typescript = "0.188.18"
-swc_ecma_visit = "0.98.6"
-=======
 sysinfo = "0.31.4"
 
 # SWC crates
@@ -63,7 +44,6 @@
   "ecma_transforms_typescript",
   "ecma_visit",
 ] }
->>>>>>> d222b526
 
 [target."cfg(target_os = \"macos\")".dependencies]
 objc = "0.2.7"
