<<<<<<< HEAD
# Logs
logs
*.log
npm-debug.log*
yarn-debug.log*
yarn-error.log*
pnpm-debug.log*
lerna-debug.log*

node_modules
default_deps_dist
dist
backup-dist
dist-ssr
*.local

# Editor directories and files
.vscode/*
!.vscode/extensions.json
.idea
.DS_Store
*.suo
*.ntvs*
*.njsproj
*.sln
*.sw?

# Cargo generated files
src-tauri/target

# Tauri generated files
src-tauri/gen/schemas

# # compiled default dependencies
src/@deskulpt/**/*.js
=======
# Logs
logs
*.log
npm-debug.log*
yarn-debug.log*
yarn-error.log*
pnpm-debug.log*
lerna-debug.log*

node_modules
dist
dist-ssr
*.local

# Editor directories and files
.vscode/*
!.vscode/extensions.json
.idea
.DS_Store
*.suo
*.ntvs*
*.njsproj
*.sln
*.sw?

# Misc
.env.local
.env.development.local
.env.test.local
.env.production.local

# Cargo generated files
src-tauri/target

# Tauri generated files
src-tauri/gen/schemas

# Doc
website/build
website/.docusaurus
website/.cache-loader
>>>>>>> e1f87375
<|MERGE_RESOLUTION|>--- conflicted
+++ resolved
@@ -1,79 +1,40 @@
-<<<<<<< HEAD
-# Logs
-logs
-*.log
-npm-debug.log*
-yarn-debug.log*
-yarn-error.log*
-pnpm-debug.log*
-lerna-debug.log*
-
-node_modules
-default_deps_dist
-dist
-backup-dist
-dist-ssr
-*.local
-
-# Editor directories and files
-.vscode/*
-!.vscode/extensions.json
-.idea
-.DS_Store
-*.suo
-*.ntvs*
-*.njsproj
-*.sln
-*.sw?
-
-# Cargo generated files
-src-tauri/target
-
-# Tauri generated files
-src-tauri/gen/schemas
-
-# # compiled default dependencies
-src/@deskulpt/**/*.js
-=======
-# Logs
-logs
-*.log
-npm-debug.log*
-yarn-debug.log*
-yarn-error.log*
-pnpm-debug.log*
-lerna-debug.log*
-
-node_modules
-dist
-dist-ssr
-*.local
-
-# Editor directories and files
-.vscode/*
-!.vscode/extensions.json
-.idea
-.DS_Store
-*.suo
-*.ntvs*
-*.njsproj
-*.sln
-*.sw?
-
-# Misc
-.env.local
-.env.development.local
-.env.test.local
-.env.production.local
-
-# Cargo generated files
-src-tauri/target
-
-# Tauri generated files
-src-tauri/gen/schemas
-
-# Doc
-website/build
-website/.docusaurus
-website/.cache-loader
->>>>>>> e1f87375
+# Logs
+logs
+*.log
+npm-debug.log*
+yarn-debug.log*
+yarn-error.log*
+pnpm-debug.log*
+lerna-debug.log*
+
+node_modules
+default_deps_dist
+dist
+backup-dist
+dist-ssr
+*.local
+
+# Editor directories and files
+.vscode/*
+!.vscode/extensions.json
+.idea
+.DS_Store
+*.suo
+*.ntvs*
+*.njsproj
+*.sln
+*.sw?
+
+# Cargo generated files
+src-tauri/target
+
+# Tauri generated files
+src-tauri/gen/schemas
+
+# Doc
+website/build
+website/.docusaurus
+website/.cache-loader
+
+# # compiled default dependencies
+src/@deskulpt/**/*.js