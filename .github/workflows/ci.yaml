--- conflicted
+++ resolved
@@ -24,10 +24,7 @@
         with:
           platform: ubuntu-latest
           cache-key: debug
-<<<<<<< HEAD
-          tools: taplo,cargo-shear
-=======
->>>>>>> b4a1e44a
+          tools: cargo-shear
           nightly-rustfmt: true
 
       - uses: ./.github/actions/setup-node
