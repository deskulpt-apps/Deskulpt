--- conflicted
+++ resolved
@@ -79,11 +79,7 @@
     // Bundle the widget and get the output code
     let moduleCode: string;
     try {
-<<<<<<< HEAD
-      moduleCode = await invokeBundleWidget(widgetId, baseUrl, apisBlobUrl);
-=======
-      moduleCode = await invokeBundleWidget({ widgetId, apisBlobUrl });
->>>>>>> fe666cdc
+      moduleCode = await invokeBundleWidget({ widgetId, baseUrl, apisBlobUrl });
     } catch (err) {
       setCanvasWidgetStates((prev) => ({
         ...prev,
