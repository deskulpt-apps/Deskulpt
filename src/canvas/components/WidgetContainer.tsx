<<<<<<< HEAD
import { RefObject, memo, useRef } from "react";
import Draggable, { DraggableData, DraggableEvent } from "react-draggable";
import { ErrorBoundary } from "react-error-boundary";
import { LuGripVertical } from "react-icons/lu";
import { Box } from "@radix-ui/themes";
import { UpdateSettingsCallback, WidgetState } from "../hooks";
import ErrorDisplay from "./ErrorDisplay";
import { stringifyError } from "../utils";
import { css } from "@emotion/react";

const styles = {
  container: css({
    color: "var(--gray-12)",
    backgroundColor: "var(--gray-surface)",
    borderRadius: "var(--radius-2)",
    boxShadow: "0 0 2px var(--gray-8)",
  }),
  dragger: css({
    position: "absolute",
    top: "var(--space-1)",
    right: 0,
    cursor: "grab",
    opacity: 0,
    zIndex: 9999,
    transition: "opacity 200ms ease-in-out",
    "&:hover": {
      opacity: 1,
    },
  }),
};

interface Props {
  id: string;
  widget: WidgetState;
  updateSettings: UpdateSettingsCallback;
}

export default memo(({ id, widget, updateSettings }: Props) => {
  const { Component, width, height, x, y, opacity } = widget;
  const containerRef = useRef<HTMLDivElement>(null);

  const updateContainerPos = (_: DraggableEvent, data: DraggableData) => {
    updateSettings(id, { x: x + data.x, y: y + data.y });
  };
=======
import { RefObject, useCallback, useRef } from "react";
import Draggable, { DraggableData, DraggableEvent } from "react-draggable";
import { ErrorBoundary } from "react-error-boundary";
import ErrorDisplay from "../components/ErrorDisplay";
import { grabErrorInfo } from "../utils";
import { LuGripVertical } from "react-icons/lu";
import { Box } from "@radix-ui/themes";
import {
  updateWidgetSettings,
  useWidgetsStore,
} from "../hooks/useWidgetsStore";
import { emitUpdateSettingsToManager } from "../../events";

interface WidgetContainerProps {
  id: string;
}

const WidgetContainer = ({ id }: WidgetContainerProps) => {
  const { Component, width, height, x, y, opacity } = useWidgetsStore(
    (state) => state.widgets[id],
  );
  const containerRef = useRef<HTMLDivElement>(null);

  const onStop = useCallback(
    (_: DraggableEvent, data: DraggableData) => {
      const pos = { x: x + data.x, y: y + data.y };
      updateWidgetSettings(id, pos);
      emitUpdateSettingsToManager({ id, settings: pos });
    },
    [id, x, y],
  );
>>>>>>> 1195dca6

  return (
    <Draggable
      // TODO: remove the `as` part which is workaround for React 19:
      // https://github.com/react-grid-layout/react-draggable/issues/768
      nodeRef={containerRef as RefObject<HTMLDivElement>}
      onStop={onStop}
      bounds="body"
      handle=".draggable-handle"
      position={{ x: 0, y: 0 }}
    >
      <Box
        ref={containerRef}
        overflow="hidden"
        position="absolute"
        left={`${x}px`}
        top={`${y}px`}
        width={width ?? "300px"}
        height={height ?? "150px"}
<<<<<<< HEAD
        css={styles.container}
        style={{ opacity: `${opacity}%` }}
=======
        css={{
          color: "var(--gray-12)",
          backgroundColor: "var(--gray-surface)",
          borderRadius: "var(--radius-2)",
          boxShadow: "0 0 2px var(--gray-8)",
          opacity: `${opacity}%`,
        }}
>>>>>>> 1195dca6
      >
        <LuGripVertical
          className="draggable-handle"
          size={20}
          css={styles.dragger}
        />
        <ErrorBoundary
<<<<<<< HEAD
          resetKeys={[id, widget]}
          fallbackRender={({ error }) => (
            <ErrorDisplay id={id} error={stringifyError(error)} />
=======
          resetKeys={[Component]}
          fallbackRender={({ error }) => (
            <ErrorDisplay title={id} error={grabErrorInfo(error)} />
>>>>>>> 1195dca6
          )}
        >
          <Component id={id} />
        </ErrorBoundary>
      </Box>
    </Draggable>
  );
<<<<<<< HEAD
});
=======
};

export default WidgetContainer;
>>>>>>> 1195dca6
<|MERGE_RESOLUTION|>--- conflicted
+++ resolved
@@ -1,13 +1,13 @@
-<<<<<<< HEAD
-import { RefObject, memo, useRef } from "react";
+import { RefObject, memo, useCallback, useRef } from "react";
 import Draggable, { DraggableData, DraggableEvent } from "react-draggable";
 import { ErrorBoundary } from "react-error-boundary";
 import { LuGripVertical } from "react-icons/lu";
 import { Box } from "@radix-ui/themes";
-import { UpdateSettingsCallback, WidgetState } from "../hooks";
+import { updateWidgetSettings, useWidgetsStore } from "../hooks";
 import ErrorDisplay from "./ErrorDisplay";
 import { stringifyError } from "../utils";
 import { css } from "@emotion/react";
+import { emitUpdateSettingsToManager } from "../../core/events";
 
 const styles = {
   container: css({
@@ -32,36 +32,9 @@
 
 interface Props {
   id: string;
-  widget: WidgetState;
-  updateSettings: UpdateSettingsCallback;
 }
 
-export default memo(({ id, widget, updateSettings }: Props) => {
-  const { Component, width, height, x, y, opacity } = widget;
-  const containerRef = useRef<HTMLDivElement>(null);
-
-  const updateContainerPos = (_: DraggableEvent, data: DraggableData) => {
-    updateSettings(id, { x: x + data.x, y: y + data.y });
-  };
-=======
-import { RefObject, useCallback, useRef } from "react";
-import Draggable, { DraggableData, DraggableEvent } from "react-draggable";
-import { ErrorBoundary } from "react-error-boundary";
-import ErrorDisplay from "../components/ErrorDisplay";
-import { grabErrorInfo } from "../utils";
-import { LuGripVertical } from "react-icons/lu";
-import { Box } from "@radix-ui/themes";
-import {
-  updateWidgetSettings,
-  useWidgetsStore,
-} from "../hooks/useWidgetsStore";
-import { emitUpdateSettingsToManager } from "../../events";
-
-interface WidgetContainerProps {
-  id: string;
-}
-
-const WidgetContainer = ({ id }: WidgetContainerProps) => {
+export default memo(({ id }: Props) => {
   const { Component, width, height, x, y, opacity } = useWidgetsStore(
     (state) => state.widgets[id],
   );
@@ -71,11 +44,10 @@
     (_: DraggableEvent, data: DraggableData) => {
       const pos = { x: x + data.x, y: y + data.y };
       updateWidgetSettings(id, pos);
-      emitUpdateSettingsToManager({ id, settings: pos });
+      emitUpdateSettingsToManager({ id, settings: pos }).catch(console.error);
     },
     [id, x, y],
   );
->>>>>>> 1195dca6
 
   return (
     <Draggable
@@ -95,18 +67,8 @@
         top={`${y}px`}
         width={width ?? "300px"}
         height={height ?? "150px"}
-<<<<<<< HEAD
         css={styles.container}
         style={{ opacity: `${opacity}%` }}
-=======
-        css={{
-          color: "var(--gray-12)",
-          backgroundColor: "var(--gray-surface)",
-          borderRadius: "var(--radius-2)",
-          boxShadow: "0 0 2px var(--gray-8)",
-          opacity: `${opacity}%`,
-        }}
->>>>>>> 1195dca6
       >
         <LuGripVertical
           className="draggable-handle"
@@ -114,15 +76,9 @@
           css={styles.dragger}
         />
         <ErrorBoundary
-<<<<<<< HEAD
-          resetKeys={[id, widget]}
+          resetKeys={[Component]}
           fallbackRender={({ error }) => (
             <ErrorDisplay id={id} error={stringifyError(error)} />
-=======
-          resetKeys={[Component]}
-          fallbackRender={({ error }) => (
-            <ErrorDisplay title={id} error={grabErrorInfo(error)} />
->>>>>>> 1195dca6
           )}
         >
           <Component id={id} />
@@ -130,10 +86,4 @@
       </Box>
     </Draggable>
   );
-<<<<<<< HEAD
-});
-=======
-};
-
-export default WidgetContainer;
->>>>>>> 1195dca6
+});