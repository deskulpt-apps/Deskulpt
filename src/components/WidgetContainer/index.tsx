--- conflicted
+++ resolved
@@ -1,13 +1,10 @@
 import { Box, Tooltip } from "@mui/material";
 import InfoIcon from "@mui/icons-material/Info";
 import React from "react";
-<<<<<<< HEAD
+import Draggable from "react-draggable";
 import { ErrorBoundary } from "react-error-boundary";
 import ErrorDisplay from "../ErrorDisplay";
 import { grabErrorInfo } from "../../utils";
-=======
-import Draggable from "react-draggable";
->>>>>>> e1f87375
 
 /**
  * The widget container component.
@@ -26,31 +23,6 @@
 
   return (
     <React.StrictMode>
-<<<<<<< HEAD
-      <Box
-        sx={{
-          px: 2,
-          py: 1,
-          m: 1,
-          borderRadius: 1,
-          bgcolor: "lightblue",
-          position: "relative",
-        }}
-      >
-        <Tooltip title={id} placement="left">
-          <InfoIcon
-            sx={{
-              position: "absolute",
-              top: 5,
-              right: 5,
-              zIndex: 2000,
-              fontSize: 15,
-            }}
-          />
-        </Tooltip>
-        <ErrorBoundary fallbackRender={fallbackRender}>{inner}</ErrorBoundary>
-      </Box>
-=======
       <Draggable>
         <Box
           sx={{
@@ -72,10 +44,9 @@
               }}
             />
           </Tooltip>
-          {inner}
+          <ErrorBoundary fallbackRender={fallbackRender}>{inner}</ErrorBoundary>
         </Box>
       </Draggable>
->>>>>>> e1f87375
     </React.StrictMode>
   );
 }
