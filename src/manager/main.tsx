import { StrictMode } from "react";
import { createRoot } from "react-dom/client";
<<<<<<< HEAD
=======
import { DeepReadonly } from "../types/frontend";
import { Settings } from "../types/backend";
>>>>>>> 1001f000
import App from "./App";
import "@radix-ui/themes/styles.css";
import "../custom.css";

<<<<<<< HEAD
=======
declare global {
  interface Window {
    readonly __DESKULPT_MANAGER_INTERNALS__: {
      readonly initialSettings: DeepReadonly<Settings>;
    };
  }
}

>>>>>>> 1001f000
createRoot(document.querySelector("#root")!).render(
  <StrictMode>
    <App />
  </StrictMode>,
);<|MERGE_RESOLUTION|>--- conflicted
+++ resolved
@@ -1,16 +1,10 @@
 import { StrictMode } from "react";
 import { createRoot } from "react-dom/client";
-<<<<<<< HEAD
-=======
-import { DeepReadonly } from "../types/frontend";
-import { Settings } from "../types/backend";
->>>>>>> 1001f000
 import App from "./App";
 import "@radix-ui/themes/styles.css";
 import "../custom.css";
+import { DeepReadonly, Settings } from "../types";
 
-<<<<<<< HEAD
-=======
 declare global {
   interface Window {
     readonly __DESKULPT_MANAGER_INTERNALS__: {
@@ -19,7 +13,6 @@
   }
 }
 
->>>>>>> 1001f000
 createRoot(document.querySelector("#root")!).render(
   <StrictMode>
     <App />
