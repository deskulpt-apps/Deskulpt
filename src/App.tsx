import { Box, Button, IconButton, List, ListItem, ListItemText } from "@mui/material";
import RefreshIcon from "@mui/icons-material/Refresh";
import { invoke } from "@tauri-apps/api";
import { emit } from "@tauri-apps/api/event";
import { useEffect, useState } from "react";
import { WidgetConfig, WidgetState } from "./types";
<<<<<<< HEAD
import { createWidgetApisBlob } from "./utils";
=======
>>>>>>> c6b8dc4c

export default function App() {
  const [widgetStates, setWidgetStates] = useState<Record<string, WidgetState>>({});

  /**
   * Open the widget base directory in the file explorer of the OS.
   */
  async function openWidgetBase() {
    await invoke("open_widget_base").catch(console.error);
  }

  /**
<<<<<<< HEAD
   * Rescan the widget base directory.
=======
   * Rescan the widget base diretory.
>>>>>>> c6b8dc4c
   *
   * This function fetches the widget collection from the backend and wraps them with
   * states in the frontend. It updates `widgetStates` and also returns the updated
   * widget states (because in some cases we need to access the updated states before
   * React actually re-renders the component). It returns `null` if the operation fails.
   */
  async function rescanWidgetBase() {
    return await invoke<Record<string, WidgetConfig>>("refresh_widget_collection")
<<<<<<< HEAD
      .then(async (widgetConfigs) => {
        const cleanupRemovedWidgets = (removedIds: string[]) => {
          // Revoke the API blob URLs of removed widgets for optimal performance and
          // memory usage as they will not be used anymore; even if the same widget ID
          // appears some time later, the blob URL will be recreated rather than reused
          removedIds.forEach((id) => URL.revokeObjectURL(widgetStates[id].apisBlobUrl));
        };

=======
      .then((widgetConfigs) => {
        const cleanupRemovedWidgets = (removedIds: string[]) => {
          console.log(removedIds); // Placeholder for the actual cleanup logic
        };

        // If a widget exists in the previous states but does not exist in the newly
        // scanning result, we consider it as removed and perform cleanup
>>>>>>> c6b8dc4c
        const removedIds = Object.keys(widgetStates).filter(
          (id) => !(id in widgetConfigs),
        );
        cleanupRemovedWidgets(removedIds);

<<<<<<< HEAD
        const createWidgetState = async (
          widgetId: string,
          config: WidgetConfig,
        ): Promise<[string, WidgetState]> => {
          // Reuse the blob URL of widget APIs if the widget state previously exists;
          // create a new one otherwise
          const apisBlobUrl =
            widgetId in widgetStates
              ? widgetStates[widgetId].apisBlobUrl
              : URL.createObjectURL(await createWidgetApisBlob(widgetId));
          return [widgetId, { config, apisBlobUrl }];
        };

        const newWidgetStates = Object.fromEntries(
          await Promise.all(
            Object.entries(widgetConfigs).map(([widgetId, config]) =>
              createWidgetState(widgetId, config),
            ),
          ),
=======
        // Update the widget states and return the updated states
        const newWidgetStates = Object.fromEntries(
          Object.entries(widgetConfigs).map(([widgetId, config]) => [
            widgetId,
            { config },
          ]),
>>>>>>> c6b8dc4c
        );
        setWidgetStates(newWidgetStates);
        return newWidgetStates;
      })
      .catch((error) => {
        console.error(error);
        return null;
      });
  }

  /**
   * Render a widget.
   *
   * In essence, this simply calls the backend command to bundle the widget and emit a
   * corresponding "render-widget" event. The canvas will listen to this event and
   * manage the actual rendering.
   */
  async function renderWidget(widgetId: string, apisBlobUrl: string) {
    await invoke<string>("bundle_widget", { widgetId, apisBlobUrl })
      .then(async (bundlerOutput) => {
        await emit("render-widget", { widgetId, bundlerOutput, success: true });
      })
      .catch(async (error: string) => {
        await emit("render-widget", { widgetId, bundlerOutput: error, success: false });
      });
  }

  /**
   * Render a collection of widgets asynchronously in parallel.
   */
  async function renderWidgets(states: Record<string, WidgetState>) {
<<<<<<< HEAD
    await Promise.all(
      Object.entries(states).map(([widgetId, widgetState]) =>
        renderWidget(widgetId, widgetState.apisBlobUrl),
      ),
    );
  }

  useEffect(() => {
    // Fetch the widget collection and render all on mount
    rescanWidgetBase()
      .then(async (states) => {
        if (states !== null) {
          console.log(states);
=======
    await Promise.all(Object.keys(states).map((widgetId) => renderWidget(widgetId)));
  }

  useEffect(() => {
    // Scan widget base directory and render all on mount
    rescanWidgetBase()
      .then(async (states) => {
        if (states !== null) {
>>>>>>> c6b8dc4c
          await renderWidgets(states);
        }
      })
      .catch(console.error);
  }, []);

  return (
    <Box>
      <List>
        {Object.entries(widgetStates)
          .sort()
          .map(([widgetId, widgetState]) => (
            <ListItem
              key={widgetId}
              secondaryAction={
                <IconButton
                  onClick={() =>
                    renderWidget(widgetId, widgetStates[widgetId].apisBlobUrl)
                  }
                >
                  <RefreshIcon />
                </IconButton>
              }
            >
              <ListItemText
                primary={widgetState.config.deskulpt.name}
                secondary={widgetId}
              />
            </ListItem>
          ))}
      </List>
      <Button variant="outlined" onClick={rescanWidgetBase}>
        Rescan
      </Button>
      <Button variant="outlined" onClick={() => renderWidgets(widgetStates)}>
        Render All
      </Button>
      <Button variant="outlined" onClick={openWidgetBase}>
        Open Widget Base Directory
      </Button>
    </Box>
  );
}<|MERGE_RESOLUTION|>--- conflicted
+++ resolved
@@ -4,10 +4,7 @@
 import { emit } from "@tauri-apps/api/event";
 import { useEffect, useState } from "react";
 import { WidgetConfig, WidgetState } from "./types";
-<<<<<<< HEAD
 import { createWidgetApisBlob } from "./utils";
-=======
->>>>>>> c6b8dc4c
 
 export default function App() {
   const [widgetStates, setWidgetStates] = useState<Record<string, WidgetState>>({});
@@ -20,11 +17,7 @@
   }
 
   /**
-<<<<<<< HEAD
    * Rescan the widget base directory.
-=======
-   * Rescan the widget base diretory.
->>>>>>> c6b8dc4c
    *
    * This function fetches the widget collection from the backend and wraps them with
    * states in the frontend. It updates `widgetStates` and also returns the updated
@@ -33,7 +26,6 @@
    */
   async function rescanWidgetBase() {
     return await invoke<Record<string, WidgetConfig>>("refresh_widget_collection")
-<<<<<<< HEAD
       .then(async (widgetConfigs) => {
         const cleanupRemovedWidgets = (removedIds: string[]) => {
           // Revoke the API blob URLs of removed widgets for optimal performance and
@@ -42,21 +34,13 @@
           removedIds.forEach((id) => URL.revokeObjectURL(widgetStates[id].apisBlobUrl));
         };
 
-=======
-      .then((widgetConfigs) => {
-        const cleanupRemovedWidgets = (removedIds: string[]) => {
-          console.log(removedIds); // Placeholder for the actual cleanup logic
-        };
-
         // If a widget exists in the previous states but does not exist in the newly
         // scanning result, we consider it as removed and perform cleanup
->>>>>>> c6b8dc4c
         const removedIds = Object.keys(widgetStates).filter(
           (id) => !(id in widgetConfigs),
         );
         cleanupRemovedWidgets(removedIds);
 
-<<<<<<< HEAD
         const createWidgetState = async (
           widgetId: string,
           config: WidgetConfig,
@@ -76,14 +60,6 @@
               createWidgetState(widgetId, config),
             ),
           ),
-=======
-        // Update the widget states and return the updated states
-        const newWidgetStates = Object.fromEntries(
-          Object.entries(widgetConfigs).map(([widgetId, config]) => [
-            widgetId,
-            { config },
-          ]),
->>>>>>> c6b8dc4c
         );
         setWidgetStates(newWidgetStates);
         return newWidgetStates;
@@ -115,7 +91,6 @@
    * Render a collection of widgets asynchronously in parallel.
    */
   async function renderWidgets(states: Record<string, WidgetState>) {
-<<<<<<< HEAD
     await Promise.all(
       Object.entries(states).map(([widgetId, widgetState]) =>
         renderWidget(widgetId, widgetState.apisBlobUrl),
@@ -124,21 +99,10 @@
   }
 
   useEffect(() => {
-    // Fetch the widget collection and render all on mount
-    rescanWidgetBase()
-      .then(async (states) => {
-        if (states !== null) {
-          console.log(states);
-=======
-    await Promise.all(Object.keys(states).map((widgetId) => renderWidget(widgetId)));
-  }
-
-  useEffect(() => {
     // Scan widget base directory and render all on mount
     rescanWidgetBase()
       .then(async (states) => {
         if (states !== null) {
->>>>>>> c6b8dc4c
           await renderWidgets(states);
         }
       })
