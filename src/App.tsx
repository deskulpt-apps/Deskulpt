import { Box, Button, IconButton, List, ListItem, ListItemText } from "@mui/material";
import RefreshIcon from "@mui/icons-material/Refresh";
import { invoke } from "@tauri-apps/api";
import { emit } from "@tauri-apps/api/event";
import { useEffect, useState } from "react";
import { WidgetConfig, WidgetState } from "./types";
import { createWidgetApisBlob } from "./utils";

export default function App() {
  const [widgetStates, setWidgetStates] = useState<Record<string, WidgetState>>({});

  /**
   * Open the widget base directory in the file explorer of the OS.
   */
  async function openWidgetBase() {
    await invoke("open_widget_base").catch(console.error);
  }

  /**
   * Rescan the widget base directory.
   *
   * This function fetches the widget collection from the backend and wraps them with
   * states in the frontend. It updates `widgetStates` and also returns the updated
   * widget states (because in some cases we need to access the updated states before
   * React actually re-renders the component). It returns `null` if the operation fails.
   */
  async function rescanWidgetBase() {
    return await invoke<Record<string, WidgetConfig>>("refresh_widget_collection")
      .then(async (widgetConfigs) => {
<<<<<<< HEAD
        const cleanupRemovedWidgets = async (removedIds: string[]) => {
          // Notify the canvas to cleanup resourced allocated for removed widgets
          await emit("remove-widgets", { removedIds });
=======
        const cleanupRemovedWidgets = (removedIds: string[]) => {
          // Revoke the API blob URLs of removed widgets for optimal performance and
          // memory usage as they will not be used anymore; even if the same widget ID
          // appears some time later, the blob URL will be recreated rather than reused
          removedIds.forEach((id) => URL.revokeObjectURL(widgetStates[id].apisBlobUrl));
>>>>>>> c017965b
        };

        // If a widget exists in the previous states but does not exist in the new
        // scanning result, we consider it as removed and perform cleanup
        const removedIds = Object.keys(widgetStates).filter(
          (id) => !(id in widgetConfigs),
        );
        if (removedIds.length > 0) {
          await cleanupRemovedWidgets(removedIds);
        }

        const createWidgetState = async (
          widgetId: string,
          config: WidgetConfig,
        ): Promise<[string, WidgetState]> => {
          // Reuse the blob URL of widget APIs if the widget state previously exists;
          // create a new one otherwise
          const apisBlobUrl =
            widgetId in widgetStates
              ? widgetStates[widgetId].apisBlobUrl
              : URL.createObjectURL(await createWidgetApisBlob(widgetId));
          return [widgetId, { config, apisBlobUrl }];
        };

        const newWidgetStates = Object.fromEntries(
          await Promise.all(
            Object.entries(widgetConfigs).map(([widgetId, config]) =>
              createWidgetState(widgetId, config),
            ),
          ),
        );
        setWidgetStates(newWidgetStates);
        return newWidgetStates;
      })
      .catch((error) => {
        console.error(error);
        return null;
      });
  }

  /**
   * Render a widget.
   *
   * In essence, this simply calls the backend command to bundle the widget and emit a
   * corresponding "render-widget" event. The canvas will listen to this event and
   * manage the actual rendering.
   */
  async function renderWidget(widgetId: string, apisBlobUrl: string) {
    await invoke<string>("bundle_widget", { widgetId, apisBlobUrl })
      .then(async (bundlerOutput) => {
        await emit("render-widget", { widgetId, bundlerOutput, success: true });
      })
      .catch(async (error: string) => {
        await emit("render-widget", { widgetId, bundlerOutput: error, success: false });
      });
  }

  /**
   * Render a collection of widgets asynchronously in parallel.
   */
<<<<<<< HEAD
  async function renderWidgets(widgetIds: string[]) {
    await Promise.all(widgetIds.map((widgetId) => renderWidget(widgetId)));
  }

  /**
   * Rescan the widget base directory and render newly added widgets.
   *
   * Newly added widgets are those that exist in the new scanning result but does not
   * exist in the previous states.
   */
  async function rescanAndRender() {
    const states = await rescanWidgetBase();
    if (states !== null) {
      const newIds = Object.keys(states).filter((id) => !(id in widgetStates));
      await renderWidgets(newIds);
    }
=======
  async function renderWidgets(states: Record<string, WidgetState>) {
    await Promise.all(
      Object.entries(states).map(([widgetId, widgetState]) =>
        renderWidget(widgetId, widgetState.apisBlobUrl),
      ),
    );
>>>>>>> c017965b
  }

  useEffect(() => {
    rescanAndRender().catch(console.error);
  }, []);

  return (
    <Box>
      <List>
        {Object.entries(widgetStates)
          .sort()
          .map(([widgetId, widgetState]) => (
            <ListItem
              key={widgetId}
              secondaryAction={
                <IconButton
                  onClick={() =>
                    renderWidget(widgetId, widgetStates[widgetId].apisBlobUrl)
                  }
                >
                  <RefreshIcon />
                </IconButton>
              }
            >
              <ListItemText
                primary={widgetState.config.deskulpt.name}
                secondary={widgetId}
              />
            </ListItem>
          ))}
      </List>
      <Button variant="outlined" onClick={rescanAndRender}>
        Rescan
      </Button>
      <Button
        variant="outlined"
        onClick={() => renderWidgets(Object.keys(widgetStates))}
      >
        Render All
      </Button>
      <Button variant="outlined" onClick={openWidgetBase}>
        View Widgets
      </Button>
    </Box>
  );
}<|MERGE_RESOLUTION|>--- conflicted
+++ resolved
@@ -27,17 +27,14 @@
   async function rescanWidgetBase() {
     return await invoke<Record<string, WidgetConfig>>("refresh_widget_collection")
       .then(async (widgetConfigs) => {
-<<<<<<< HEAD
         const cleanupRemovedWidgets = async (removedIds: string[]) => {
           // Notify the canvas to cleanup resourced allocated for removed widgets
           await emit("remove-widgets", { removedIds });
-=======
-        const cleanupRemovedWidgets = (removedIds: string[]) => {
+
           // Revoke the API blob URLs of removed widgets for optimal performance and
           // memory usage as they will not be used anymore; even if the same widget ID
           // appears some time later, the blob URL will be recreated rather than reused
           removedIds.forEach((id) => URL.revokeObjectURL(widgetStates[id].apisBlobUrl));
->>>>>>> c017965b
         };
 
         // If a widget exists in the previous states but does not exist in the new
@@ -98,9 +95,12 @@
   /**
    * Render a collection of widgets asynchronously in parallel.
    */
-<<<<<<< HEAD
   async function renderWidgets(widgetIds: string[]) {
-    await Promise.all(widgetIds.map((widgetId) => renderWidget(widgetId)));
+    await Promise.all(
+      widgetIds.map((widgetId) =>
+        renderWidget(widgetId, widgetStates[widgetId].apisBlobUrl),
+      ),
+    );
   }
 
   /**
@@ -115,14 +115,6 @@
       const newIds = Object.keys(states).filter((id) => !(id in widgetStates));
       await renderWidgets(newIds);
     }
-=======
-  async function renderWidgets(states: Record<string, WidgetState>) {
-    await Promise.all(
-      Object.entries(states).map(([widgetId, widgetState]) =>
-        renderWidget(widgetId, widgetState.apisBlobUrl),
-      ),
-    );
->>>>>>> c017965b
   }
 
   useEffect(() => {
