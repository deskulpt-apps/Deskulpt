import { Box, Button, IconButton, List, ListItem, ListItemText } from "@mui/material";
import RefreshIcon from "@mui/icons-material/Refresh";

import { invoke } from "@tauri-apps/api";
import { emit } from "@tauri-apps/api/event";
import { useEffect, useState } from "react";
import { WidgetConfig } from "./types";

export default function App() {
  const [widgetConfigs, setWidgetConfigs] = useState<Record<string, WidgetConfig>>({});

  /**
   * Open the widget base directory in the file explorer of the OS.
   */
  async function openWidgetBase() {
    await invoke("open_widget_base").catch(console.error);
  }

  /**
   * Refresh the state of `widgetConfigs`.
   *
   * The reason why this function returns the updated state is that in some cases we
   * need to access the updated state before React actually updates the component.
   *
   * This will also emit a "remove-widgets" event to notify the canvas to remove the
   * widgets that are no longer present in the updated state, if any.
   *
   * @returns The updated state of `widgetConfigs` if the operation is successful or
   * `null` otherwise.
   */
  async function refreshWidgetCollection() {
<<<<<<< HEAD
    const output: CommandOut<Record<string, WidgetConfig>> = await invoke(
      "refresh_widget_collection",
    );
    if ("success" in output) {
      const newConfigs = output.success;

      // Check for removed widgets and notify the canvas if any
      const removedIds = Object.keys(widgetConfigs).filter((id) => !(id in newConfigs));
      if (removedIds.length > 0) {
        await emit("remove-widgets", { widgetIds: removedIds });
      }

      setWidgetConfigs(newConfigs);
      return newConfigs;
    } else {
      console.error(output.failure);
      return null;
    }
=======
    return await invoke<Record<string, WidgetConfig>>("refresh_widget_collection")
      .then((output) => {
        setWidgetConfigs(output);
        return output;
      })
      .catch((error) => {
        console.error(error);
        return null;
      });
>>>>>>> ea3346c5
  }

  /**
   * Render a widget.
   *
   * In essence, this simply calls the backend command to bundle the widget and emit a
   * corresponding "render-widget" event. The canvas will listen to this event and
   * manage the actual rendering.
   *
   * @param widgetId The ID of the widget to render.
   */
  async function renderWidget(widgetId: string) {
    await invoke<string>("bundle_widget", { widgetId })
      .then(async (bundlerOutput) => {
        await emit("render-widget", { widgetId, bundlerOutput, success: true });
      })
      .catch(async (error: string) => {
        console.log(typeof error);
        console.log({ error });
        await emit("render-widget", { widgetId, bundlerOutput: error, success: false });
      });
  }

  /**
   * Render a collection of widgets asynchronously in parallel.
   *
   * @param configs The collection of widget configurations to render.
   */
  async function renderWidgets(configs: Record<string, WidgetConfig>) {
    await Promise.all(Object.keys(configs).map((widgetId) => renderWidget(widgetId)));
  }

  useEffect(() => {
    // Fetch the widget collection and render all on mount
    refreshWidgetCollection()
      .then(async (configs) => {
        if (configs !== null) {
          await renderWidgets(configs);
        }
      })
      .catch(console.error);
  }, []);

  return (
    <Box>
      <List>
        {Object.entries(widgetConfigs)
          .sort()
          .map(([widgetId, widgetConfig]) => (
            <ListItem
              key={widgetId}
              secondaryAction={
                <IconButton onClick={() => renderWidget(widgetId)}>
                  <RefreshIcon />
                </IconButton>
              }
            >
              <ListItemText primary={widgetConfig.deskulpt.name} secondary={widgetId} />
            </ListItem>
          ))}
      </List>
      <Button variant="outlined" onClick={refreshWidgetCollection}>
        Rescan
      </Button>
      <Button variant="outlined" onClick={() => renderWidgets(widgetConfigs)}>
        Render All
      </Button>
      <Button variant="outlined" onClick={openWidgetBase}>
        Open Widget Base Directory
      </Button>
    </Box>
  );
}<|MERGE_RESOLUTION|>--- conflicted
+++ resolved
@@ -29,28 +29,14 @@
    * `null` otherwise.
    */
   async function refreshWidgetCollection() {
-<<<<<<< HEAD
-    const output: CommandOut<Record<string, WidgetConfig>> = await invoke(
-      "refresh_widget_collection",
-    );
-    if ("success" in output) {
-      const newConfigs = output.success;
+    return await invoke<Record<string, WidgetConfig>>("refresh_widget_collection")
+      .then(async (output) => {
+        // Check for removed widgets and notify the canvas if any
+        const removedIds = Object.keys(widgetConfigs).filter((id) => !(id in output));
+        if (removedIds.length > 0) {
+          await emit("remove-widgets", { widgetIds: removedIds });
+        }
 
-      // Check for removed widgets and notify the canvas if any
-      const removedIds = Object.keys(widgetConfigs).filter((id) => !(id in newConfigs));
-      if (removedIds.length > 0) {
-        await emit("remove-widgets", { widgetIds: removedIds });
-      }
-
-      setWidgetConfigs(newConfigs);
-      return newConfigs;
-    } else {
-      console.error(output.failure);
-      return null;
-    }
-=======
-    return await invoke<Record<string, WidgetConfig>>("refresh_widget_collection")
-      .then((output) => {
         setWidgetConfigs(output);
         return output;
       })
@@ -58,7 +44,6 @@
         console.error(error);
         return null;
       });
->>>>>>> ea3346c5
   }
 
   /**
