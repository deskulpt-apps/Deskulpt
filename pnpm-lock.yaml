--- conflicted
+++ resolved
@@ -44,7 +44,7 @@
     devDependencies:
       '@rollup/plugin-node-resolve':
         specifier: ^16.0.1
-        version: 16.0.1(rollup@4.40.0)
+        version: 16.0.1(rollup@4.41.0)
       '@rollup/plugin-replace':
         specifier: ^6.0.2
         version: 6.0.2(rollup@4.41.0)
@@ -5501,21 +5501,17 @@
       '@types/react': 19.1.1
       '@types/react-dom': 19.1.2(@types/react@19.1.1)
 
-<<<<<<< HEAD
-  '@rollup/plugin-node-resolve@16.0.1(rollup@4.40.0)':
-    dependencies:
-      '@rollup/pluginutils': 5.1.0(rollup@4.40.0)
+  '@rollup/plugin-node-resolve@16.0.1(rollup@4.41.0)':
+    dependencies:
+      '@rollup/pluginutils': 5.1.0(rollup@4.41.0)
       '@types/resolve': 1.20.2
       deepmerge: 4.3.1
       is-module: 1.0.0
       resolve: 1.22.8
     optionalDependencies:
-      rollup: 4.40.0
-
-  '@rollup/plugin-replace@6.0.2(rollup@4.40.0)':
-=======
+      rollup: 4.41.0
+
   '@rollup/plugin-replace@6.0.2(rollup@4.41.0)':
->>>>>>> e304b3c7
     dependencies:
       '@rollup/pluginutils': 5.1.0(rollup@4.41.0)
       magic-string: 0.30.10
