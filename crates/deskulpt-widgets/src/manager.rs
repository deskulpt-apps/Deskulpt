--- conflicted
+++ resolved
@@ -313,7 +313,89 @@
         }
         Ok(())
     }
-<<<<<<< HEAD
+
+    /// Fetch the widgets registry index.
+    ///
+    /// Before fetching, this method ensures that the catalog is up-to-date by
+    /// reloading all widgets. This is necessary for the frontend to know which
+    /// widgets are already installed.
+    pub async fn fetch_registry_index(&self) -> Result<RegistryIndex> {
+        self.reload_all()?;
+
+        let cache_dir = self.app_handle.path().app_cache_dir()?;
+        let fetcher = RegistryIndexFetcher::new(&cache_dir);
+        fetcher.fetch().await
+    }
+
+    /// Preview a widget from the registry.
+    pub async fn preview(&self, widget: &RegistryWidgetReference) -> Result<RegistryWidgetPreview> {
+        RegistryWidgetFetcher::default().preview(widget).await
+    }
+
+    /// Install a widget from the registry.
+    ///
+    /// If the widget already exists locally, an error is returned. After
+    /// installation, the widget is automatically refreshed to update the
+    /// catalog and render it.
+    pub async fn install(&self, widget: &RegistryWidgetReference) -> Result<()> {
+        let id = widget.local_id();
+        let widget_dir = self.app_handle.widget_dir(&id)?;
+        if widget_dir.exists() {
+            bail!("Widget {id} already installed");
+        }
+
+        RegistryWidgetFetcher::default()
+            .install(&widget_dir, widget)
+            .await?;
+
+        self.refresh(&id)?;
+        Ok(())
+    }
+
+    /// Uninstall a widget from the registry.
+    ///
+    /// If the widget does not exist locally, an error is returned. After
+    /// uninstallation, the widget is automatically reloaded to remove it from
+    /// the catalog.
+    pub async fn uninstall(&self, widget: &RegistryWidgetReference) -> Result<()> {
+        let id = widget.local_id();
+        let widget_dir = self.app_handle.widget_dir(&id)?;
+        if !widget_dir.exists() {
+            bail!("Widget {id} is not installed");
+        }
+        tokio::fs::remove_dir_all(&widget_dir)
+            .await
+            .with_context(|| format!("Failed to remove directory {}", widget_dir.display()))?;
+
+        self.reload(&id)?;
+        Ok(())
+    }
+
+    /// Upgrade a widget from the registry.
+    ///
+    /// If the widget does not exist locally, an error is returned. After
+    /// upgrading, the widget is automatically refreshed to update the catalog
+    /// and render it.
+    pub async fn upgrade(&self, widget: &RegistryWidgetReference) -> Result<()> {
+        let id = widget.local_id();
+        let widget_dir = self.app_handle.widget_dir(&id)?;
+        if !widget_dir.exists() {
+            bail!("Widget {id} is not installed");
+        }
+
+        // TODO: We should ideally perform some form of backup to allow rollback
+        // on failure, to avoid leaving the widget in a broken state
+        tokio::fs::remove_dir_all(&widget_dir)
+            .await
+            .with_context(|| format!("Failed to remove directory {}", widget_dir.display()))?;
+
+        RegistryWidgetFetcher::default()
+            .install(&widget_dir, widget)
+            .await?;
+
+        self.refresh(&id)?;
+        Ok(())
+    }
 }
 
 /// Creates a file watcher for each discovered widget.
@@ -337,89 +419,5 @@
                 Ok(())
             },
         }
-=======
-
-    /// Fetch the widgets registry index.
-    ///
-    /// Before fetching, this method ensures that the catalog is up-to-date by
-    /// reloading all widgets. This is necessary for the frontend to know which
-    /// widgets are already installed.
-    pub async fn fetch_registry_index(&self) -> Result<RegistryIndex> {
-        self.reload_all()?;
-
-        let cache_dir = self.app_handle.path().app_cache_dir()?;
-        let fetcher = RegistryIndexFetcher::new(&cache_dir);
-        fetcher.fetch().await
-    }
-
-    /// Preview a widget from the registry.
-    pub async fn preview(&self, widget: &RegistryWidgetReference) -> Result<RegistryWidgetPreview> {
-        RegistryWidgetFetcher::default().preview(widget).await
-    }
-
-    /// Install a widget from the registry.
-    ///
-    /// If the widget already exists locally, an error is returned. After
-    /// installation, the widget is automatically refreshed to update the
-    /// catalog and render it.
-    pub async fn install(&self, widget: &RegistryWidgetReference) -> Result<()> {
-        let id = widget.local_id();
-        let widget_dir = self.app_handle.widget_dir(&id)?;
-        if widget_dir.exists() {
-            bail!("Widget {id} already installed");
-        }
-
-        RegistryWidgetFetcher::default()
-            .install(&widget_dir, widget)
-            .await?;
-
-        self.refresh(&id)?;
-        Ok(())
-    }
-
-    /// Uninstall a widget from the registry.
-    ///
-    /// If the widget does not exist locally, an error is returned. After
-    /// uninstallation, the widget is automatically reloaded to remove it from
-    /// the catalog.
-    pub async fn uninstall(&self, widget: &RegistryWidgetReference) -> Result<()> {
-        let id = widget.local_id();
-        let widget_dir = self.app_handle.widget_dir(&id)?;
-        if !widget_dir.exists() {
-            bail!("Widget {id} is not installed");
-        }
-        tokio::fs::remove_dir_all(&widget_dir)
-            .await
-            .with_context(|| format!("Failed to remove directory {}", widget_dir.display()))?;
-
-        self.reload(&id)?;
-        Ok(())
-    }
-
-    /// Upgrade a widget from the registry.
-    ///
-    /// If the widget does not exist locally, an error is returned. After
-    /// upgrading, the widget is automatically refreshed to update the catalog
-    /// and render it.
-    pub async fn upgrade(&self, widget: &RegistryWidgetReference) -> Result<()> {
-        let id = widget.local_id();
-        let widget_dir = self.app_handle.widget_dir(&id)?;
-        if !widget_dir.exists() {
-            bail!("Widget {id} is not installed");
-        }
-
-        // TODO: We should ideally perform some form of backup to allow rollback
-        // on failure, to avoid leaving the widget in a broken state
-        tokio::fs::remove_dir_all(&widget_dir)
-            .await
-            .with_context(|| format!("Failed to remove directory {}", widget_dir.display()))?;
-
-        RegistryWidgetFetcher::default()
-            .install(&widget_dir, widget)
-            .await?;
-
-        self.refresh(&id)?;
-        Ok(())
->>>>>>> 6da42283
     }
 }