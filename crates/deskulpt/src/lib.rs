#![doc = include_str!("../README.md")]
#![doc(
    html_logo_url = "https://github.com/CSCI-SHU-410-SE-Project/Deskulpt/raw/main/src/public/deskulpt.svg",
    html_favicon_url = "https://github.com/CSCI-SHU-410-SE-Project/Deskulpt/raw/main/src/public/deskulpt.svg"
)]

use deskulpt_core::{
<<<<<<< HEAD
    commands, PathExt, Settings, ShortcutsExt, StatesExtCanvasClickThrough, StatesExtRenderReady,
    StatesExtWidgetConfigMap, TrayExt, WindowExt,
=======
    PathExt, Settings, ShortcutsExt, StatesExtCanvasClickThrough, StatesExtWidgetConfigMap,
    TrayExt, WindowExt,
>>>>>>> a85099bf
};
use tauri::image::Image;
use tauri::{generate_context, generate_handler, include_image, Builder};

/// Image object for the Deskulpt icon.
const DESKULPT_ICON: Image = include_image!("./icons/icon.png");

/// Entry point for the Deskulpt backend.
pub fn run() {
    Builder::default()
        .setup(|app| {
            app.init_widgets_dir()?;
            app.init_persist_dir()?;

<<<<<<< HEAD
            // Load settings or use default settings if failed to load
=======
>>>>>>> a85099bf
            let mut settings = match Settings::load(app.persist_dir()?) {
                Ok(settings) => settings,
                Err(e) => {
                    eprintln!("Failed to load settings: {e}");
                    Settings::default()
                },
            };

            // Initialize application state management
            app.manage_render_ready();
            app.manage_widget_config_map();
            app.manage_canvas_click_through();

            // Hide the application from the dock on macOS because skipping
            // taskbar is not applicable for macOS
            #[cfg(target_os = "macos")]
            app.set_activation_policy(tauri::ActivationPolicy::Accessory);

<<<<<<< HEAD
            // Register initial shortcuts
            app.init_shortcuts(&mut settings);

            // Create windows and system tray
=======
            app.init_shortcuts(&mut settings);

>>>>>>> a85099bf
            app.create_manager(&settings)?;
            app.create_canvas(&settings)?;
            app.create_tray(DESKULPT_ICON)?;

            Ok(())
        })
        .on_window_event(deskulpt_core::on_window_event)
        .invoke_handler(generate_handler![
<<<<<<< HEAD
            commands::call_plugin,
            commands::bundle_widget,
            commands::emit_on_render_ready,
            commands::exit_app,
            commands::open_in_widgets_dir,
            commands::rescan_widgets,
            commands::set_render_ready,
            commands::update_shortcut,
=======
            deskulpt_core::commands::call_plugin,
            deskulpt_core::commands::bundle_widget,
            deskulpt_core::commands::exit_app,
            deskulpt_core::commands::open_in_widgets_dir,
            deskulpt_core::commands::rescan_widgets,
            deskulpt_core::commands::update_shortcut,
>>>>>>> a85099bf
        ])
        .plugin(tauri_plugin_clipboard_manager::init())
        .plugin(tauri_plugin_global_shortcut::Builder::new().build())
        .run(generate_context!())
        .expect("Error running the Deskulpt application");
}<|MERGE_RESOLUTION|>--- conflicted
+++ resolved
@@ -5,13 +5,8 @@
 )]
 
 use deskulpt_core::{
-<<<<<<< HEAD
-    commands, PathExt, Settings, ShortcutsExt, StatesExtCanvasClickThrough, StatesExtRenderReady,
+    PathExt, Settings, ShortcutsExt, StatesExtCanvasClickThrough, StatesExtRenderReady,
     StatesExtWidgetConfigMap, TrayExt, WindowExt,
-=======
-    PathExt, Settings, ShortcutsExt, StatesExtCanvasClickThrough, StatesExtWidgetConfigMap,
-    TrayExt, WindowExt,
->>>>>>> a85099bf
 };
 use tauri::image::Image;
 use tauri::{generate_context, generate_handler, include_image, Builder};
@@ -26,10 +21,6 @@
             app.init_widgets_dir()?;
             app.init_persist_dir()?;
 
-<<<<<<< HEAD
-            // Load settings or use default settings if failed to load
-=======
->>>>>>> a85099bf
             let mut settings = match Settings::load(app.persist_dir()?) {
                 Ok(settings) => settings,
                 Err(e) => {
@@ -48,15 +39,8 @@
             #[cfg(target_os = "macos")]
             app.set_activation_policy(tauri::ActivationPolicy::Accessory);
 
-<<<<<<< HEAD
-            // Register initial shortcuts
             app.init_shortcuts(&mut settings);
 
-            // Create windows and system tray
-=======
-            app.init_shortcuts(&mut settings);
-
->>>>>>> a85099bf
             app.create_manager(&settings)?;
             app.create_canvas(&settings)?;
             app.create_tray(DESKULPT_ICON)?;
@@ -65,23 +49,14 @@
         })
         .on_window_event(deskulpt_core::on_window_event)
         .invoke_handler(generate_handler![
-<<<<<<< HEAD
-            commands::call_plugin,
-            commands::bundle_widget,
-            commands::emit_on_render_ready,
-            commands::exit_app,
-            commands::open_in_widgets_dir,
-            commands::rescan_widgets,
-            commands::set_render_ready,
-            commands::update_shortcut,
-=======
             deskulpt_core::commands::call_plugin,
             deskulpt_core::commands::bundle_widget,
+            deskulpt_core::commands::emit_on_render_ready,
             deskulpt_core::commands::exit_app,
             deskulpt_core::commands::open_in_widgets_dir,
             deskulpt_core::commands::rescan_widgets,
+            deskulpt_core::commands::set_render_ready,
             deskulpt_core::commands::update_shortcut,
->>>>>>> a85099bf
         ])
         .plugin(tauri_plugin_clipboard_manager::init())
         .plugin(tauri_plugin_global_shortcut::Builder::new().build())
