--- conflicted
+++ resolved
@@ -2,37 +2,13 @@
 #![doc(
     html_logo_url = "https://github.com/CSCI-SHU-410-SE-Project/Deskulpt/raw/main/packages/deskulpt/public/deskulpt.svg",
     html_favicon_url = "https://github.com/CSCI-SHU-410-SE-Project/Deskulpt/raw/main/packages/deskulpt/public/deskulpt.svg"
-<<<<<<< HEAD
 )]
 
 mod event;
-mod persistence;
 
 use proc_macro::TokenStream;
 
 #[proc_macro_derive(Event)]
 pub fn derive_event(input: TokenStream) -> TokenStream {
     event::proc_derive_event(input)
-}
-
-/// Derive the persisted version of a struct.
-///
-/// For `MyStruct`, this will generate a `MyStructPersisted` struct like this:
-///
-/// - Derived: `Default`, `Deserialize`.
-/// - Struct-level `#[serde(...)]` attributes are preserved.
-/// - Each field has its original type, unless overridden via `#[persisted(type
-///   = "...")]`.
-/// - Each field is marked with `#[serde(default)]`, unless overridden via
-///   `#[persisted(default = "...")]`.
-/// - Field-level `#[serde(...)]` attributes are preserved. Note that they
-///   cannot contain `default`.
-/// - A `From<MyStructPersisted>` implementation for `MyStruct`.
-/// - A `FromPersisted<MyStructPersisted>` implementation for `MyStruct`.
-#[proc_macro_derive(Persisted, attributes(persisted))]
-pub fn derive_persisted(input: TokenStream) -> TokenStream {
-    persistence::proc_derive_persisted(input)
-}
-=======
-)]
->>>>>>> 1a962273
+}