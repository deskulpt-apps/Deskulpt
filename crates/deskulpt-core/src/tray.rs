//! Deskulpt system tray.

use anyhow::Result;
use deskulpt_settings::SettingsExt;
use tauri::menu::{MenuBuilder, MenuEvent, MenuItemBuilder};
use tauri::tray::{MouseButton, MouseButtonState, TrayIcon, TrayIconBuilder, TrayIconEvent};
use tauri::{App, AppHandle, Manager, Runtime};

use crate::window::WindowExt;

/// Extention trait for system tray-related operations.
pub trait TrayExt<R: Runtime>: Manager<R> {
    /// Create the system tray.
    fn create_tray(&self) -> Result<()>
    where
        Self: Sized,
    {
        let tray_menu = MenuBuilder::new(self)
            .items(&[
                &MenuItemBuilder::with_id("tray-manage", "Manage").build(self)?,
                &MenuItemBuilder::with_id("tray-exit", "Exit").build(self)?,
            ])
            .build()?;

        // Build the system tray icon
        let icon = self
            .app_handle()
            .default_window_icon()
            .expect("No default window icon");
        TrayIconBuilder::with_id("tray")
            .icon(icon.clone())
            .icon_as_template(true)
            .show_menu_on_left_click(false)
            .tooltip("Deskulpt")
            .menu(&tray_menu)
            .on_menu_event(on_menu_event)
            .on_tray_icon_event(on_tray_icon_event)
            .build(self)?;

        Ok(())
    }
}

impl<R: Runtime> TrayExt<R> for App<R> {}
impl<R: Runtime> TrayExt<R> for AppHandle<R> {}

/// Handler for system tray menu events.
///
/// This handler will receive any menu event but only act on events related to
/// the system tray.
fn on_menu_event<R: Runtime>(app_handle: &AppHandle<R>, event: MenuEvent) {
    match event.id().as_ref() {
<<<<<<< HEAD
        "tray-toggle" => {
            if let Err(e) = app_handle.toggle_canvas_imode() {
                tracing::error!("Error toggling canvas interaction mode: {e}");
            }
        },
=======
>>>>>>> a89e1f01
        "tray-manage" => {
            if let Err(e) = app_handle.open_manager() {
                tracing::error!("Error opening manager window: {e}");
            }
        },
        "tray-exit" => {
            if let Err(e) = app_handle.settings().persist() {
                tracing::error!("Failed to persist settings before exit: {e}");
                app_handle.exit(1);
                return;
            }
            app_handle.exit(0);
        },
        _ => {},
    }
}

/// Handler for system tray icon events.
fn on_tray_icon_event<R: Runtime>(tray: &TrayIcon<R>, event: TrayIconEvent) {
    if let TrayIconEvent::Click {
        button,
        button_state,
        ..
    } = event
        && button == MouseButton::Left
        && button_state == MouseButtonState::Down
        && let Err(e) = tray.app_handle().open_manager()
    {
<<<<<<< HEAD
        // Toggle canvas interaction mode on left-click
        if let Err(e) = tray.app_handle().toggle_canvas_imode() {
            tracing::error!("Error toggling canvas interaction mode: {e}");
        }
=======
        eprintln!("Error opening manager window: {e}");
>>>>>>> a89e1f01
    }
}<|MERGE_RESOLUTION|>--- conflicted
+++ resolved
@@ -50,14 +50,6 @@
 /// the system tray.
 fn on_menu_event<R: Runtime>(app_handle: &AppHandle<R>, event: MenuEvent) {
     match event.id().as_ref() {
-<<<<<<< HEAD
-        "tray-toggle" => {
-            if let Err(e) = app_handle.toggle_canvas_imode() {
-                tracing::error!("Error toggling canvas interaction mode: {e}");
-            }
-        },
-=======
->>>>>>> a89e1f01
         "tray-manage" => {
             if let Err(e) = app_handle.open_manager() {
                 tracing::error!("Error opening manager window: {e}");
@@ -86,13 +78,6 @@
         && button_state == MouseButtonState::Down
         && let Err(e) = tray.app_handle().open_manager()
     {
-<<<<<<< HEAD
-        // Toggle canvas interaction mode on left-click
-        if let Err(e) = tray.app_handle().toggle_canvas_imode() {
-            tracing::error!("Error toggling canvas interaction mode: {e}");
-        }
-=======
-        eprintln!("Error opening manager window: {e}");
->>>>>>> a89e1f01
+        tracing::error!("Error opening manager window: {e}");
     }
 }