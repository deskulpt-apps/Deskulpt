//! Event system for IPC between Deskulpt frontend and backend.

use anyhow::Result;
use serde::Serialize;
use tauri::{App, AppHandle, Emitter, Runtime};

/// Payload of the `show-toast` event.
#[derive(Serialize, Clone)]
#[serde(rename_all = "camelCase")]
pub enum ShowToastPayload {
    /// Show a [success](https://sonner.emilkowal.ski/toast#success) toast.
    Success(String),
    /// Show an [error](https://sonner.emilkowal.ski/toast#error) toast.
    Error(String),
}

/// Extension trait for event-related operations.
pub trait EventsExt<R: Runtime>: Emitter<R> {
    /// Emit the `show-toast` event to the canvas.
    fn emit_show_toast_to_canvas(&self, payload: ShowToastPayload) -> Result<()> {
        Ok(self.emit_to("canvas", "show-toast", payload)?)
    }

    /// Emit the `exit-app` event to the manager.
    fn emit_exit_app_to_manager(&self) -> Result<()> {
        Ok(self.emit_to("manager", "exit-app", ())?)
    }

    /// Emit the `render` event to the canvas.
    fn emit_render_to_canvas(&self, payload: serde_json::Value) -> Result<()> {
        Ok(self.emit_to("canvas", "render", payload)?)
    }
<<<<<<< HEAD

    /// Emit the `window-ready` event to all windows.
    fn emit_window_ready(&self) -> Result<()> {
        Ok(self.emit_to("manager", "window-ready", ())?)
    }
=======
>>>>>>> 1195dca6
}

impl<R: Runtime> EventsExt<R> for AppHandle<R> {}
impl<R: Runtime> EventsExt<R> for App<R> {}<|MERGE_RESOLUTION|>--- conflicted
+++ resolved
@@ -30,14 +30,6 @@
     fn emit_render_to_canvas(&self, payload: serde_json::Value) -> Result<()> {
         Ok(self.emit_to("canvas", "render", payload)?)
     }
-<<<<<<< HEAD
-
-    /// Emit the `window-ready` event to all windows.
-    fn emit_window_ready(&self) -> Result<()> {
-        Ok(self.emit_to("manager", "window-ready", ())?)
-    }
-=======
->>>>>>> 1195dca6
 }
 
 impl<R: Runtime> EventsExt<R> for AppHandle<R> {}
