//! Configuration of Deskulpt widgets.

use std::collections::HashMap;
use std::fs::File;
use std::io::BufReader;
use std::path::Path;

use anyhow::{Context, Result};
use serde::{Deserialize, Serialize};
use uuid::Uuid;

/// Macro for implementing [`DeskulptConf::load`] and [`PackageJson::load`].
///
/// The first argument is the type to implement the method on, and the second
/// argument is the path to the target file within the widget directory.
macro_rules! impl_load {
    ($type:ty, $path:expr) => {
        impl $type {
            /// Load from a directory.
            ///
            /// Target file within the directory:
            #[doc = $path]
            ///
            /// This method returns `Ok(None)` if the target file does not exist
            /// and `Err` if there is failure to read or parse the file.
            fn load(dir: &Path) -> Result<Option<Self>> {
                let path = dir.join($path);
                if !path.exists() {
                    return Ok(None);
                }

                let file = File::open(path)?;
                let reader = BufReader::new(file);
                let config = serde_json::from_reader(reader)?;
                Ok(Some(config))
            }
        }
    };
}

/// Deserialized `deskulpt.conf.json`.
#[derive(Clone, Deserialize, Serialize)]
struct DeskulptConf {
    name: String,
    entry: String,
    #[serde(default)]
    ignore: bool,
}

/// Deserialized `package.json`.
#[derive(Deserialize)]
struct PackageJson {
    #[serde(default)]
    dependencies: HashMap<String, String>,
}

<<<<<<< HEAD
impl_load!(DeskulptConf, "deskulpt.conf.json");
impl_load!(PackageJson, "package.json");

/// Full configuration of a Deskulpt widget.
#[derive(Serialize, Clone)]
#[serde(tag = "type", content = "content", rename_all = "SCREAMING_SNAKE_CASE")]
pub enum WidgetConfig {
    /// Valid widget configuration.
    #[serde(rename_all = "camelCase")]
    Valid {
        /// The directory name of the widget.
        dir: String,
        /// Display name of the widget.
        name: String,
        /// Entry file of the widget source code.
        entry: String,
        /// External dependencies of the widget as in `package.json`.
        dependencies: HashMap<String, String>,
    },
    /// Invalid widget configuration.
    #[serde(rename_all = "camelCase")]
    Invalid {
        /// The directory name of the widget.
        dir: String,
        /// Error message.
        error: String,
    },
}

=======
/// Macro for implementing [`DeskulptConf::load`] and [`PackageJson::load`].
///
/// The first argument is the type to implement the method on, and the second
/// argument is the path to the target file within the widget directory.
macro_rules! impl_load {
    ($type:ty, $path:expr) => {
        impl $type {
            /// Load `
            #[doc = $path]
            /// ` from a directory.
            ///
            /// This method returns `Ok(None)` if the target file does not exist
            /// and `Err` if there is failure to read or parse the file.
            fn load(dir: &Path) -> Result<Option<Self>> {
                let path = dir.join($path);
                if !path.exists() {
                    return Ok(None);
                }

                let file = File::open(path)?;
                let reader = BufReader::new(file);
                let config = serde_json::from_reader(reader)?;
                Ok(Some(config))
            }
        }
    };
}

impl_load!(DeskulptConf, "deskulpt.conf.json");
impl_load!(PackageJson, "package.json");

/// Full configuration of a Deskulpt widget.
#[derive(Serialize, Clone)]
#[serde(tag = "type", content = "content", rename_all = "SCREAMING_SNAKE_CASE")]
pub enum WidgetConfig {
    /// Valid widget configuration.
    #[serde(rename_all = "camelCase")]
    Valid {
        /// The directory name of the widget.
        dir: String,
        /// Display name of the widget.
        name: String,
        /// Entry file of the widget source code.
        entry: String,
        /// External dependencies of the widget as in `package.json`.
        dependencies: HashMap<String, String>,
    },
    /// Invalid widget configuration.
    #[serde(rename_all = "camelCase")]
    Invalid {
        /// The directory name of the widget.
        dir: String,
        /// Error message.
        error: String,
    },
}

>>>>>>> 1001f000
impl WidgetConfig {
    /// Read widget configuration from a directory.
    ///
    /// This returns `None` if the directory is not considered a widget
    /// directory, or if the widget is explicitly marked as ignored.
    pub fn load<P: AsRef<Path>>(dir: P) -> Option<Self> {
        let dir = dir.as_ref();
        let dir_name = dir.file_name()?.to_string_lossy();

        let deskulpt_conf =
            match DeskulptConf::load(dir).context("Failed to load deskulpt.conf.json") {
                Ok(Some(deskulpt_conf)) => deskulpt_conf,
                Ok(None) => return None,
                Err(e) => {
                    return Some(WidgetConfig::Invalid {
                        dir: dir_name.to_string(),
                        error: e.to_string(),
                    })
                },
            };

        // Ignore widgets that are explcitly marked as such
        if deskulpt_conf.ignore {
            return None;
        }

        let dependencies = match PackageJson::load(dir).context("Failed to load package.json") {
            Ok(Some(package_json)) => package_json.dependencies,
            Ok(None) => Default::default(),
            Err(e) => {
                return Some(WidgetConfig::Invalid {
                    dir: dir_name.to_string(),
                    error: e.to_string(),
                })
            },
        };

        Some(WidgetConfig::Valid {
            dir: dir_name.to_string(),
            name: deskulpt_conf.name,
            entry: deskulpt_conf.entry,
            dependencies,
        })
<<<<<<< HEAD
    }

    /// Get the directory of the widget inside the widgets directory.
    pub fn dir(&self) -> &str {
        match self {
            WidgetConfig::Valid { dir, .. } => dir,
            WidgetConfig::Invalid { dir, .. } => dir,
        }
    }

    /// Get the widget ID.
    ///
    /// This ID is derived from the widget directory name using UUID v5. It is
    /// deterministic for the same directory name.
    pub fn id(&self) -> String {
        let dir_encoded = self.dir().as_bytes();
        Uuid::new_v5(&Uuid::NAMESPACE_URL, dir_encoded).to_string()
=======
    }

    /// Get the directory of the widget inside the widgets directory.
    pub fn dir(&self) -> &str {
        match self {
            WidgetConfig::Valid { dir, .. } => dir,
            WidgetConfig::Invalid { dir, .. } => dir,
        }
>>>>>>> 1001f000
    }
}<|MERGE_RESOLUTION|>--- conflicted
+++ resolved
@@ -8,35 +8,6 @@
 use anyhow::{Context, Result};
 use serde::{Deserialize, Serialize};
 use uuid::Uuid;
-
-/// Macro for implementing [`DeskulptConf::load`] and [`PackageJson::load`].
-///
-/// The first argument is the type to implement the method on, and the second
-/// argument is the path to the target file within the widget directory.
-macro_rules! impl_load {
-    ($type:ty, $path:expr) => {
-        impl $type {
-            /// Load from a directory.
-            ///
-            /// Target file within the directory:
-            #[doc = $path]
-            ///
-            /// This method returns `Ok(None)` if the target file does not exist
-            /// and `Err` if there is failure to read or parse the file.
-            fn load(dir: &Path) -> Result<Option<Self>> {
-                let path = dir.join($path);
-                if !path.exists() {
-                    return Ok(None);
-                }
-
-                let file = File::open(path)?;
-                let reader = BufReader::new(file);
-                let config = serde_json::from_reader(reader)?;
-                Ok(Some(config))
-            }
-        }
-    };
-}
 
 /// Deserialized `deskulpt.conf.json`.
 #[derive(Clone, Deserialize, Serialize)]
@@ -54,37 +25,6 @@
     dependencies: HashMap<String, String>,
 }
 
-<<<<<<< HEAD
-impl_load!(DeskulptConf, "deskulpt.conf.json");
-impl_load!(PackageJson, "package.json");
-
-/// Full configuration of a Deskulpt widget.
-#[derive(Serialize, Clone)]
-#[serde(tag = "type", content = "content", rename_all = "SCREAMING_SNAKE_CASE")]
-pub enum WidgetConfig {
-    /// Valid widget configuration.
-    #[serde(rename_all = "camelCase")]
-    Valid {
-        /// The directory name of the widget.
-        dir: String,
-        /// Display name of the widget.
-        name: String,
-        /// Entry file of the widget source code.
-        entry: String,
-        /// External dependencies of the widget as in `package.json`.
-        dependencies: HashMap<String, String>,
-    },
-    /// Invalid widget configuration.
-    #[serde(rename_all = "camelCase")]
-    Invalid {
-        /// The directory name of the widget.
-        dir: String,
-        /// Error message.
-        error: String,
-    },
-}
-
-=======
 /// Macro for implementing [`DeskulptConf::load`] and [`PackageJson::load`].
 ///
 /// The first argument is the type to implement the method on, and the second
@@ -142,7 +82,6 @@
     },
 }
 
->>>>>>> 1001f000
 impl WidgetConfig {
     /// Read widget configuration from a directory.
     ///
@@ -159,7 +98,7 @@
                 Err(e) => {
                     return Some(WidgetConfig::Invalid {
                         dir: dir_name.to_string(),
-                        error: e.to_string(),
+                        error: format!("{e:?}"),
                     })
                 },
             };
@@ -175,7 +114,7 @@
             Err(e) => {
                 return Some(WidgetConfig::Invalid {
                     dir: dir_name.to_string(),
-                    error: e.to_string(),
+                    error: format!("{e:?}"),
                 })
             },
         };
@@ -186,7 +125,6 @@
             entry: deskulpt_conf.entry,
             dependencies,
         })
-<<<<<<< HEAD
     }
 
     /// Get the directory of the widget inside the widgets directory.
@@ -204,15 +142,5 @@
     pub fn id(&self) -> String {
         let dir_encoded = self.dir().as_bytes();
         Uuid::new_v5(&Uuid::NAMESPACE_URL, dir_encoded).to_string()
-=======
-    }
-
-    /// Get the directory of the widget inside the widgets directory.
-    pub fn dir(&self) -> &str {
-        match self {
-            WidgetConfig::Valid { dir, .. } => dir,
-            WidgetConfig::Invalid { dir, .. } => dir,
-        }
->>>>>>> 1001f000
     }
 }