//! Deskulpt windows.

mod script;

use anyhow::Result;
use deskulpt_common::window::DeskulptWindow;
use deskulpt_settings::{CanvasImode, SettingsExt, Theme};
use script::{CanvasInitJS, ManagerInitJS};
use tauri::{
    App, AppHandle, Manager, Runtime, WebviewUrl, WebviewWindowBuilder, Window, WindowEvent,
};

use crate::states::CanvasImodeStateExt;

/// Extention trait for window-related operations.
pub trait WindowExt<R: Runtime>: Manager<R> + SettingsExt<R> {
    /// Create the manager window.
    fn create_manager(&self) -> Result<()>
    where
        Self: Sized,
    {
        let settings = self.settings().read();
        let init_js = ManagerInitJS::generate(&settings)?;

        // https://www.radix-ui.com/colors: "Slate 1" colors
        let background_color = match settings.theme {
            Theme::Light => (252, 252, 253), // #FCFCFD
            Theme::Dark => (17, 17, 19),     // #111113
        };

        WebviewWindowBuilder::new(
            self,
            DeskulptWindow::Manager,
            WebviewUrl::App("packages/deskulpt-manager/index.html".into()),
        )
        .title("Deskulpt Manager")
        .background_color(background_color.into())
        .inner_size(800.0, 500.0)
        .center()
        .resizable(false)
        .maximizable(false)
        .minimizable(false)
        .visible(false)
        .initialization_script(&init_js)
        .build()?;

        Ok(())
    }

    /// Create the canvas window.
    fn create_canvas(&self) -> Result<()>
    where
        Self: Sized,
    {
        let settings = self.settings().read();
        let init_js = CanvasInitJS::generate(&settings)?;
        let canvas = WebviewWindowBuilder::new(
            self,
            DeskulptWindow::Canvas,
            WebviewUrl::App("packages/deskulpt-canvas/index.html".into()),
        )
        .title("Deskulpt Canvas")
        .maximized(true)
        .transparent(true)
        .decorations(false)
        .always_on_bottom(true)
        // TODO: Remove when the following issue is fixed:
        // https://github.com/tauri-apps/tauri/issues/9597
        .visible(false)
        // Unsupported on macOS; see below for activation policy
        .skip_taskbar(true)
        .initialization_script(&init_js)
        .build()?;

        #[cfg(target_os = "macos")]
        {
            use objc2::msg_send;
            use objc2::runtime::{AnyObject, Bool};

            // Disable the window shadow on macOS; there will be shadows left on
            // movement for transparent and undecorated windows that we are using;
            // it seems that disabling shadows does not have significant visual impacts
            unsafe {
                let ns_window = canvas.ns_window()? as *mut AnyObject;
                let () = msg_send![ns_window, setHasShadow:Bool::NO];
            }
        }

        // TODO: Remove when the following issue is fixed:
        // https://github.com/tauri-apps/tauri/issues/9597
        canvas.show()?;

        if settings.canvas_imode == CanvasImode::Sink {
            canvas.set_ignore_cursor_events(true)?;
        }

        Ok(())
    }

    /// Open the manager window.
    fn open_manager(&self) -> Result<()> {
        let manager = DeskulptWindow::Manager.webview_window(self)?;
        manager.show()?;
        manager.set_focus()?;
        Ok(())
    }
}

impl<R: Runtime> WindowExt<R> for App<R> {}
impl<R: Runtime> WindowExt<R> for AppHandle<R> {}

/// Window event handler for all Deskulpt windows.
pub fn on_window_event(window: &Window, event: &WindowEvent) {
<<<<<<< HEAD
    if window.label() == "manager" {
        // Prevent the manager window from closing when the close button is
        // clicked, but only hide it instead
        if let WindowEvent::CloseRequested { api, .. } = event {
            api.prevent_close();
            if let Err(e) = window.hide() {
                tracing::error!("Failed to hide the manager window: {e}");
=======
    match window.label() {
        "manager" => {
            // Prevent the manager window from closing when the close button is
            // clicked, but only hide it instead
            if let WindowEvent::CloseRequested { api, .. } = event {
                api.prevent_close();
                if let Err(e) = window.hide() {
                    eprintln!("Failed to hide the manager window: {e}");
                }
>>>>>>> a89e1f01
            }
        },
        "canvas" => match event {
            WindowEvent::Moved(position) => {
                window.app_handle().set_canvas_position(position);
            },
            WindowEvent::ScaleFactorChanged { scale_factor, .. } => {
                window.app_handle().set_canvas_scale_factor(*scale_factor);
            },
            _ => {},
        },
        _ => {},
    }
}<|MERGE_RESOLUTION|>--- conflicted
+++ resolved
@@ -111,15 +111,6 @@
 
 /// Window event handler for all Deskulpt windows.
 pub fn on_window_event(window: &Window, event: &WindowEvent) {
-<<<<<<< HEAD
-    if window.label() == "manager" {
-        // Prevent the manager window from closing when the close button is
-        // clicked, but only hide it instead
-        if let WindowEvent::CloseRequested { api, .. } = event {
-            api.prevent_close();
-            if let Err(e) = window.hide() {
-                tracing::error!("Failed to hide the manager window: {e}");
-=======
     match window.label() {
         "manager" => {
             // Prevent the manager window from closing when the close button is
@@ -127,9 +118,8 @@
             if let WindowEvent::CloseRequested { api, .. } = event {
                 api.prevent_close();
                 if let Err(e) = window.hide() {
-                    eprintln!("Failed to hide the manager window: {e}");
+                    tracing::error!("Failed to hide the manager window: {e}");
                 }
->>>>>>> a89e1f01
             }
         },
         "canvas" => match event {
