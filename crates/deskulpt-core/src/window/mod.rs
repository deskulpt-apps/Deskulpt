--- conflicted
+++ resolved
@@ -59,22 +59,8 @@
     where
         Self: Sized,
     {
-<<<<<<< HEAD
-        let url = WebviewUrl::App("manager/index.html".into());
         let settings = self.get_readable_settings();
         let init_js = ManagerInitJS::generate(&settings)?;
-        WebviewWindowBuilder::new(self, "manager", url)
-            .title("Deskulpt Manager")
-            .inner_size(800.0, 500.0)
-            .center()
-            .resizable(false)
-            .maximizable(false)
-            .minimizable(false)
-            .visible(false)
-            .initialization_script(&init_js)
-            .build()?;
-=======
-        let init_js = ManagerInitJS::generate(settings)?;
         WebviewWindowBuilder::new(
             self,
             DeskulptWindow::Manager.label(),
@@ -89,7 +75,6 @@
         .visible(false)
         .initialization_script(&init_js)
         .build()?;
->>>>>>> 30cea4e1
 
         Ok(())
     }
@@ -99,24 +84,8 @@
     where
         Self: Sized,
     {
-<<<<<<< HEAD
-        let url = WebviewUrl::App("canvas/index.html".into());
         let settings = self.get_readable_settings();
         let init_js = CanvasInitJS::generate(&settings)?;
-        let canvas = WebviewWindowBuilder::new(self, "canvas", url)
-            .maximized(true)
-            .transparent(true)
-            .decorations(false)
-            .always_on_bottom(true)
-            // TODO: Remove when the following issue is fixed:
-            // https://github.com/tauri-apps/tauri/issues/9597
-            .visible(false)
-            // Unsupported on macOS; see below for activation policy
-            .skip_taskbar(true)
-            .initialization_script(&init_js)
-            .build()?;
-=======
-        let init_js = CanvasInitJS::generate(settings)?;
         let canvas = WebviewWindowBuilder::new(
             self,
             DeskulptWindow::Canvas.label(),
@@ -133,7 +102,6 @@
         .skip_taskbar(true)
         .initialization_script(&init_js)
         .build()?;
->>>>>>> 30cea4e1
 
         #[cfg(target_os = "macos")]
         {
