--- conflicted
+++ resolved
@@ -2,41 +2,16 @@
 
 use std::sync::Mutex;
 
-<<<<<<< HEAD
 use anyhow::{bail, Result};
 use tauri::{App, AppHandle, Manager, Runtime, WebviewWindow};
 
-use crate::events::{EventsExt, ShowToastPayload};
+use crate::events::ShowToastEvent;
 use crate::settings::CanvasImode;
 use crate::tray::MenuItems;
-=======
-use anyhow::Result;
-use tauri::menu::MenuItem;
-use tauri::{App, AppHandle, Emitter, Manager, Runtime, WebviewWindow};
-
-use crate::events::{DeskulptEvent, ShowToastEvent};
 use crate::window::DeskulptWindow;
-
-/// Canvas interaction mode.
-#[derive(Clone)]
-enum CanvasImode {
-    /// Sink mode.
-    ///
-    /// The canvas is click-through. Widgets are not interactable. The desktop
-    /// is interactable.
-    Sink,
-    /// Float mode.
-    ///
-    /// The canvas is not click-through. Widgets are interactable. The desktop
-    /// is not interactable.
-    Float,
-}
->>>>>>> 30cea4e1
 
 /// The internal of the managed state for canvas interaction mode.
 struct CanvasImodeStateInner<R: Runtime> {
-    /// The canvas window.
-    canvas: Option<WebviewWindow<R>>,
     /// The tray menu items.
     menu_items: Option<MenuItems<R>>,
 }
@@ -51,7 +26,6 @@
     /// The canvas is in sink mode by default.
     fn manage_canvas_imode(&self) {
         let inner = CanvasImodeStateInner {
-            canvas: None::<WebviewWindow<R>>,
             menu_items: None::<MenuItems<R>>,
         };
         self.manage(CanvasImodeState(Mutex::new(inner)));
@@ -60,34 +34,19 @@
     fn post_manage_canvas_imode(&self, menu_items: MenuItems<R>) {
         let state = self.state::<CanvasImodeState<R>>();
         let mut state = state.0.lock().unwrap();
-        state.canvas = Some(
-            self.get_webview_window("canvas")
-                .expect("Canvas window not found"),
-        );
         state.menu_items = Some(menu_items);
     }
 
-<<<<<<< HEAD
     fn set_canvas_imode(&self, mode: CanvasImode) -> Result<()> {
-=======
-    /// Toggle the interaction mode of the canvas window.
-    ///
-    /// This will show a toast message on the canvas window indicating the new
-    /// interaction mode.
-    fn toggle_canvas_imode(&self) -> Result<()> {
-        let canvas = DeskulptWindow::Canvas.webview_window(self);
-
->>>>>>> 30cea4e1
         let state = self.state::<CanvasImodeState<R>>();
         let state = state.0.lock().unwrap();
-        if state.canvas.is_none() || state.menu_items.is_none() {
+        if state.menu_items.is_none() {
             bail!(
                 "Canvas interaction mode state is not properly initialized; \
                  post_manage_canvas_imode must be called first"
             );
         }
-        // Safe to unwrap because we have already checked for None
-        let canvas = state.canvas.as_ref().unwrap();
+        let canvas = DeskulptWindow::Canvas.webview_window(self)?;
         let menu_items = state.menu_items.as_ref().unwrap();
 
         match mode {
@@ -108,14 +67,9 @@
         let toast_message = format!("Canvas: {mode:?}");
         menu_items.set_canvas_imode(mode)?;
 
-<<<<<<< HEAD
         // Failure to emit toast is not critical so we consume the error
-        if let Err(e) = self.emit_show_toast_to_canvas(ShowToastPayload::Success(toast_message)) {
-=======
-        if let Err(e) =
-            ShowToastEvent::Success(toast_message.to_string()).emit_to(self, DeskulptWindow::Canvas)
+        if let Err(e) = ShowToastEvent::Success(toast_message).emit_to(self, DeskulptWindow::Canvas)
         {
->>>>>>> 30cea4e1
             eprintln!("Failed to emit show-toast to canvas: {}", e);
         }
 
