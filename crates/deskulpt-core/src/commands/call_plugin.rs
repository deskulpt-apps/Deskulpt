--- conflicted
+++ resolved
@@ -34,21 +34,12 @@
     id: String,
     payload: Option<serde_json::Value>,
 ) -> CmdResult<serde_json::Value> {
-<<<<<<< HEAD
-    let widget_dir_fn = move |x: &str| {
-        let widgets_dir = app_handle.widgets_dir()?;
-        app_handle.with_widget_config_map(|config_map| {
-            config_map
-                .get(x)
-                .ok_or_else(|| anyhow!("WidgetConfig not found"))
-=======
     let widget_dir_fn = move |id: &str| {
         let widgets_dir = app_handle.widgets_dir()?;
         app_handle.with_widget_config_map(|config_map| {
             config_map
                 .get(id)
                 .ok_or_else(|| anyhow!("Widget {} not found in the collection", id))
->>>>>>> 82fae5bc
                 .map(|config| widgets_dir.join(config.dir()))
         })
     };
