--- conflicted
+++ resolved
@@ -4,7 +4,6 @@
 use serde::Serialize;
 use tauri::{command, AppHandle, Runtime};
 
-<<<<<<< HEAD
 use super::error::CmdResult;
 use crate::config::WidgetConfig;
 use crate::path::PathExt;
@@ -21,21 +20,9 @@
     /// IDs of widgets that were removed.
     removed_ids: Vec<String>,
 }
-=======
-use super::error::{cmdbail, CmdResult};
-use crate::config::WidgetConfig;
-use crate::path::PathExt;
-use crate::states::StatesExtWidgetConfigMap;
->>>>>>> 1001f000
 
 /// Rescan the widgets directory and update the widget configuration map.
 ///
-<<<<<<< HEAD
-=======
-/// This will update the widget configuration map state and return the updated
-/// configuration map as well.
-///
->>>>>>> 1001f000
 /// ### Errors
 ///
 /// - Error traversing the widgets directory.
@@ -43,13 +30,8 @@
 #[command]
 pub async fn rescan_widgets<R: Runtime>(
     app_handle: AppHandle<R>,
-<<<<<<< HEAD
 ) -> CmdResult<RescanWidgetsOutput> {
     let widgets_dir = app_handle.widgets_dir()?;
-=======
-) -> CmdResult<HashMap<String, WidgetConfig>> {
-    let widgets_dir = app_handle.widgets_dir();
->>>>>>> 1001f000
     let mut new_config_map = HashMap::new();
 
     let entries = read_dir(widgets_dir)?;
@@ -61,22 +43,12 @@
             continue; // Non-directory entries are not widgets, skip
         }
 
-<<<<<<< HEAD
         if let Some(widget_config) = WidgetConfig::load(&path) {
             let id = widget_config.id();
-=======
-        let id = match path.file_name() {
-            Some(file_name) => file_name.to_string_lossy().to_string(),
-            None => cmdbail!("Invalid widget directory: '{}'", path.display()),
-        };
-
-        if let Some(widget_config) = WidgetConfig::load(&path) {
->>>>>>> 1001f000
             new_config_map.insert(id, widget_config);
         }
     }
 
-<<<<<<< HEAD
     let (added_ids, removed_ids) = app_handle.with_widget_config_map_mut(|config_map| {
         let added_ids = new_config_map
             .keys()
@@ -89,7 +61,6 @@
             .cloned()
             .collect::<Vec<_>>();
 
-        // Update the widget configuration map state
         config_map.clone_from(&new_config_map);
         (added_ids, removed_ids)
     });
@@ -99,10 +70,4 @@
         added_ids,
         removed_ids,
     })
-=======
-    app_handle.with_widget_config_map_mut(|config_map| {
-        config_map.clone_from(&new_config_map);
-    });
-    Ok(new_config_map)
->>>>>>> 1001f000
 }