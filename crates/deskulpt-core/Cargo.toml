--- conflicted
+++ resolved
@@ -13,11 +13,8 @@
 anyhow                       = { workspace = true }
 deskulpt-macros              = { workspace = true }
 dunce                        = { workspace = true }
-<<<<<<< HEAD
+either                       = { workspace = true }
 futures                      = { workspace = true }
-=======
-either                       = { workspace = true }
->>>>>>> 2496ff7d
 once_cell                    = { workspace = true }
 open                         = { workspace = true, features = ["shellexecute-on-windows"] }
 paste                        = { workspace = true }
